import numpy as np
from spikeA.Animal_pose import Animal_pose
from spikeA.Spike_train import Spike_train
from scipy.interpolate import interp1d
from scipy import ndimage
from scipy.ndimage import sum as ndi_sum
from scipy.ndimage import center_of_mass as ndi_center_of_mass
from scipy.stats import pearsonr
import spikeA.spatial_properties
import math
import cv2



class Spatial_properties:
    """
    Class use to calculate the spatial properties of a single neuron.
    
    This can be used to calculate firing rate maps, information scores, grid scores, etc.
    
    Attributes:
        st = Spike_train object
        ap = Animal_pose object
    Methods:
        firing_rate_map_2d()
        spatial_autocorrelation_map_2d()
        spatial_autocorrelation_field_detection(threshold, neighborhood_size)
        spatial_autocorrelation_field_detection_7(neighborhood_size)
        
        
    """

    
    def __init__(self, ses=None, spike_train=None, animal_pose=None):
        """
        Constructor of the Spatial_properties class
        """
        
#         if not isinstance(spike_train,Spike_train): 
#             raise TypeError("spike_train should be a subclass of the Spike_train class")
#         if not isinstance(animal_pose,Animal_pose): 
#             raise TypeError("animal_pose should be a subclass of the Animal_pose class")
            
        self.st=spike_train
        self.ap=animal_pose
        return
    
    def mid_point_from_edges(self, edges):
        """
        Find the middle point of the edges of bins (output of np.histogram) and therefore reduce the number of edges by 1.
        
        Arguments:
        edges: np.array containing the edges from np.histogram()
        
        Returns:
        A np.array containing the midpoint of every bin stored in the variable "timestamp".
        """
        x = edges
        diff = x[1] - x[0]
        median = diff/2
        
        timestamp = x[:-1] + median
        
        return timestamp
    
    def spike_position(self):
        """
        Method to calculate the position of each spike of the Spike_train object.
               
        
        Return
        self.spike_posi
        """
        
        ## check that the Animal_pose and Spike_train object have the same intervals
        ## this check is required because if there are spikes at time points with invalid pose values, they will be interpolated to a valid value.
        if self.ap.intervals.inter.shape != self.st.intervals.inter.shape:
            raise ValueError("The intervals in the Animal_pose and Spike_train objects are not the same. Please make sure the intervals in the Animal_pose and Spike_train objects are the same before calling spike_position()")
        if np.any(self.ap.intervals.inter != self.st.intervals.inter):
            raise ValueError("The intervals in the Animal_pose and Spike_train objects are not the same. Please make sure the intervals in the Animal_pose and Spike_train objects are the same before calling spike_position()")
        
        self.fx = interp1d(self.ap.pose[:,0], self.ap.pose[:,1], bounds_error=False)
        self.fy = interp1d(self.ap.pose[:,0], self.ap.pose[:,2], bounds_error=False)

        # create a numpy 2D array to store the spike position
        self.spike_posi = np.empty((self.st.st.shape[0],2))
        
        # get the position of the animal at each spike time
        self.spike_posi[:,0] = self.fx(self.st.st)
        self.spike_posi[:,1] = self.fy(self.st.st)
    
    def spike_head_direction(self):
        """
        Method to calculate the head direction of each spike of the Spike_train object.
        
        All the calculations are in radians
        
        The head-direction data are in radians. To do the interpolation, we transform in cos and sin components, interpolate and then back in radians.
        We transform in cos and sin components because averaging 0 and 360 gives 180, which is incorrect in the case of angles.
        
        Return
        self.spike_hd
        """
        
        # transform hd data to cos and sin components
        c = np.cos(self.ap.pose[:,4])
        s = np.sin(self.ap.pose[:,4])
        
        # fit
        fhdc = interp1d(self.ap.pose[:,0], c, bounds_error=False) # time, cos
        fhds = interp1d(self.ap.pose[:,0], s, bounds_error=False) # time, sin
        
        # interpolate
        ihdc = fhdc(self.st.st)
        ihds = fhds(self.st.st)
        
        # get radians from cos and sin
        self.spike_hd = np.arctan2(ihds,ihdc) 
        
        
        
    def firing_rate_head_direction_histogram(self,deg_per_bin=10, smoothing_sigma_deg = 10, smoothing=True):
        """
        Method of the Spatial_properties class to calculate the firing rate of a neuron as a function of head direction.
        
        If a compatible occupancy_hd histogram is not already present in the self.animal_pose object, one will be calculated.
        
        Calculations are all done in radians.
        
        Arguments:
        deg_per_bin: degrees per bins in the head-direction histogram
        smoothing_sigma_deg: standard deviation of the gaussian kernel used to smooth the firing rate head direction histogram
        smoothing: boolean indicating whether or not smoothing is applied
        
        Return:
        The Spatial_properties.firing_rate_head_direction_histo is set. It is a 1D numpy array containing the firing rate in Hz as a function of head direction.
        """
        self.hd_histo_deg_per_bin = deg_per_bin
        self.hd_histo_smoothing_sigma_deg = smoothing_sigma_deg
        self.hd_histo_smoothing = smoothing
        
      
        # create a new hd occupancy histogram
        self.ap.head_direction_occupancy_histogram(deg_per_bin = self.hd_histo_deg_per_bin, 
                                                 smoothing_sigma_deg = self.hd_histo_smoothing_sigma_deg, 
                                                 smoothing = smoothing, zero_to_nan = True)
        #print(self.ap.hd_occupancy_histogram)
        
        self.spike_head_direction()
        
        ## calculate the number of spikes per bin in the histogram
        ## we use the bin edges of the occupancy histogram to make sure that the spike count histogram and hd occupancy histogram have the same dimension
        spike_count,edges = np.histogram(self.spike_hd, bins= self.ap.hd_occupancy_bins)
        
        self.spike_count_hd_histo=spike_count
        
        ## smooth the spike count array
        if smoothing:
            spike_count = ndimage.gaussian_filter1d(spike_count, sigma=self.hd_histo_smoothing_sigma_deg/self.hd_histo_deg_per_bin)
    
        ## get the firing rate in Hz (spike count/ time in sec)
        self.firing_rate_head_direction_histo_edges = self.ap.hd_occupancy_bins
        self.firing_rate_head_direction_histo = spike_count/self.ap.hd_occupancy_histogram
    
    
    def head_direction_score(self):
        """
        Method to calculate the mean direction and the mean vector length from the hd-rate histogram
        
        returns a tuple: mean_direction_rad, mean_direction_deg, mean_vector_length
        """
        if not hasattr(self, 'firing_rate_head_direction_histo'):
            raise TypeError("You need to call spatial_properties.firing_rate_head_direction_histogram() before calling this function")
            
        # sum up all spikes
        sum_histo = np.sum(self.firing_rate_head_direction_histo)
        
        # if all rates are at 0, we can't calculate these scores
        if sum_histo == 0.0:
             self.hd_mean_vector_length= np.nan
        #   return np.nan
        
        # get midth of bins
        angles=self.mid_point_from_edges(self.firing_rate_head_direction_histo_edges)
        
        
        # get x and y component of each angle and multiply by firing rate
        x = np.cos(angles)*self.firing_rate_head_direction_histo
        y = np.sin(angles)*self.firing_rate_head_direction_histo
                
        
        # the angle is the arctan of x divided by y
        mean_direction = np.arctan2(np.sum(y),np.sum(x))
        
        self.hd_mean_direction_deg = mean_direction*360/(2*np.pi)
        self.hd_mean_direction_rad = mean_direction
        
        #get mean vector length
        R = np.sqrt(np.sum(x)**2+np.sum(y)**2)
        self.hd_mean_vector_length = R/sum_histo

        return (self.hd_mean_direction_rad,self.hd_mean_direction_deg, self.hd_mean_vector_length)
    

    def firing_rate_map_2d(self,cm_per_bin=2, smoothing_sigma_cm=2, smoothing = True, xy_range=None):
        """
        Method of the Spatial_properties class to calculate a firing rate map of a single neuron.
        
        If a compatible occupancy map is not already present in the self.animal_pose object, one will be calculated.
        
        Arguments
        cm_per_bin: cm per bins in the firing rate map
        smoothing_sigma_cm: standard deviation of the gaussian kernel used to smooth the firing rate map
        smoothing: boolean indicating whether or not smoothing should be applied to the firing rate map
        xy_range: 2D np.array of size 2x2 [[xmin,ymin],[xmax,ymax]] with the minimal and maximal x and y values that should be in the occupancy map. This can be used to set the firing rate map to a specific size. The default value is None, which means that the size of the occupancy map (and firing rate map) will be determined from the range of values in the Animal_pose object.
        
        Return
        The Spatial_properties.firing_rate_map is set. It is a 2D numpy array containing the firing rate in Hz in a set of bins covering the environment.
        """
        # we could do check for valid value ranges
        self.map_cm_per_bin = cm_per_bin
        self.map_smoothing_sigma_cm = smoothing_sigma_cm
        self.map_smoothing = smoothing
        
        # create a new occupancy map
        self.ap.occupancy_map_2d(cm_per_bin =self.map_cm_per_bin, 
                                 smoothing_sigma_cm = self.map_smoothing_sigma_cm, 
                                 smoothing = smoothing, zero_to_nan = True,xy_range=xy_range)
        
        ## get the position of every spike
        self.spike_position()
        
        ## calculate the number of spikes per bin in the map
        ## we use the bins of the occupancy map to make sure that the spike count maps and occupancy map have the same dimension
        spike_count,x_edges,y_edges = np.histogram2d(x = self.spike_posi[:,0], 
                                                     y= self.spike_posi[:,1],
                                                     bins= self.ap.occupancy_bins)
        
        # save this for later (e.g., in information_score())
        self.spike_count = spike_count
        
        ## smooth the spike count array
        if smoothing:
            spike_count = ndimage.filters.gaussian_filter(spike_count,
                                                          sigma=self.map_smoothing_sigma_cm/self.map_cm_per_bin)
    
        ## get the firing rate in Hz (spike count/ time in sec)
        self.firing_rate_map = spike_count/self.ap.occupancy_map
<<<<<<< HEAD
        
  
        
    def information_score(self):
        """
        Method of the Spatial_properties class to calculate the information score of a single neuron.
        
        The formula is from Skaggs and colleagues (1996, Hippocampus).
        
        You should have calculated firing_rate_maps without smoothing before calling this function
        
        Return
        Information score
        """      
        
        if not hasattr(self, 'firing_rate_map'):
            raise ValueError('Call self.firing_rate_map_2d() before calling self.information_score()')
        if self.map_smoothing == True:
            print("You should not smooth the firing rate map when calculating information score")
        
        if np.any(self.ap.occupancy_map.shape != self.firing_rate_map.shape):
            raise ValueError('The shape of the occupancy map should be the same as the firing rate map.')
            
        # probability to be in bin i
        p = self.ap.occupancy_map/np.nansum(self.ap.occupancy_map)
        
        # firing rate in bin i
        v = self.firing_rate_map.copy() # we need to make a copy because we will modify it a few lines below
        
        # mean rate is the sum of spike count / sum of occupancy, NOT the mean of the firing rate map bins
        mr = np.nansum(self.spike_count)/np.nansum(self.ap.occupancy_map)
        
        # when rate is 0, we get p * 0 * -inf, which should be 0
        # to avoid -inf * 0, we set the v==0 to np.nan
        v[v==0]=np.nan
        
        # following Skaggs' formula
        IS = np.nansum(p * v/mr * np.log2(v/mr))
        
        return IS
    
    def shuffle_info_score(self, iterations=500,cm_per_bin=2 ):
        """
        Get a distribution of information score that would be expected by chance for this neuron

        Argument:
        iterations: How many shufflings to perform
        cm_per_bin: cm per bin in the firing rate map

        Return
        1D numpy array with the information scores obtained by chance for this neuron
        """
        self.spatial_info_shuffle=np.empty(iterations)
        for i in range(iterations):
            self.ap.roll_pose_over_time() # shuffle the position data 
            self.firing_rate_map_2d(cm_per_bin=cm_per_bin, smoothing=False) # calculate a firing rate map
            self.spatial_info_shuffle[i] = self.information_score() # calculate the IS from the new map

        # reset the ap.pose to what it was before doing the shuffling
        self.ap.pose = self.ap.pose_inter
        return self.spatial_info_shuffle


    
    def sparsity_score(self):
        """
        Method of the Spatial_properties class to calculate the sparsity score of a single neuron.
        
        Return
        Sparsity score
        """
        if not hasattr(self, 'firing_rate_map'):
            raise ValueError('Call self.firing_rate_map_2d() before calling self.information_score()')
        if self.map_smoothing == True:
            print("You should not smooth the firing rate map when calculating information score")
        
        if np.any(self.ap.occupancy_map.shape != self.firing_rate_map.shape):
            raise ValueError('The shape of the occupancy map should be the same as the firing rate map.')
        
        p = self.ap.occupancy_map/np.nansum(self.ap.occupancy_map)
        v = self.firing_rate_map
        return 1-(((np.nansum(p*v))**2)/np.nansum(p*(v**2)))
        
=======
    
>>>>>>> 9337f06b
    
    def firing_rate_map_field_detection(self, cm_per_bin=2, threshold=12, neighborhood_size=5):
        """
        Method of the Spatial_properties class to calculate the center of mass and the size of fields in the firing rate map.
        
        If a compatible firing rate map is not already present in the spatial_properties object, an error will be given. Make sure that the cm_per_bin argument is the same as when generating the firing rate map.
        Arguments:
        cm_per_bin
        threshold
        neighborhood_size
        Return
        The Spatial_properties.firing_rate_map_field_size and Spatial_properties.firing_rate_map_field_position are set.
        """
        
        ## check for firing rate map
        if not hasattr(self, 'firing_rate_map'):
            raise TypeError("Call spatial_properties.firing_rate_map_2d() before calling spatial_properties.firing_rate_map_field_detection()")
        
        data = self.firing_rate_map

        data_max = ndimage.filters.maximum_filter(data, neighborhood_size)
        maxima = (data == data_max)
        data_min = ndimage.filters.minimum_filter(data, neighborhood_size)
        diff = ((data_max - data_min) > threshold)
        maxima[diff == 0] = 0

        labeled, num_objects = ndimage.label(diff)
        slices = ndimage.find_objects(labeled)
        
        field_size = [ndi_sum(diff, labeled, i[0]) for i in enumerate(slices)]
        field_position = [ndi_center_of_mass(diff, labeled, i[0]) for i in enumerate(slices)]
        fields = diff[diff==True]
        if not len(slices)==0:
            mean_field_size = fields.shape[0]/len(slices)
        else:
            mean_field_size=np.nan
        
        self.firing_rate_map_field_size = field_size
        self.firing_rate_map_mean_field_size = mean_field_size
        self.firing_rate_map_field_position = field_position

    
    def spatial_autocorrelation_map_2d(self):
        """
        Method of the Spatial_properties class to calculate a spatial autocorrelation map of a single neuron.
        
        If a compatible firing rate map is not already present in the spatial_properties object, an error will be given.
        
        Arguments
        
        Return
        The Spatial_properties.spatial_autocorrelation_map is set. It is a 2D numpy array.
        """
        
        ## check for firing rate map
        if not hasattr(self, 'firing_rate_map'):
            raise TypeError("Call spatial_properties.firing_rate_map_2d() before calling spatial_properties.spatial_autocorrelation_map_2d()")
        
        ## convert nan values to -1 for C function
        self.firing_rate_map[np.isnan(self.firing_rate_map)]=-1.0
        
        ## create an empty array of the appropriate dimensions to store the autocorrelation data
        auto_array = np.zeros((2*self.firing_rate_map.shape[0]+1,2*self.firing_rate_map.shape[1]+1))

        ## create the spatial autocorrelation calling a C function
        spikeA.spatial_properties.map_autocorrelation_func(self.firing_rate_map,auto_array)
        self.spatial_autocorrelation_map = auto_array

        
        
    def spatial_autocorrelation_field_detection(self, threshold = 0.1, neighborhood_size = 5):
        """
        Method to detect fields based on autocorrelation map
        
        Returns
        The list of peaks x,y        
        """
        
        ### check for autocorrelation map
        if not hasattr(self, 'spatial_autocorrelation_map'):
            self.spatial_autocorrelation_map_2d()
            
        data = self.spatial_autocorrelation_map
        
        data_max = ndimage.filters.maximum_filter(data, neighborhood_size)
        maxima = (data == data_max)
        data_min = ndimage.filters.minimum_filter(data, neighborhood_size)
        diff = ((data_max - data_min) > threshold)
        maxima[diff == 0] = 0

        labeled, num_objects = ndimage.label(maxima)
        slices = ndimage.find_objects(labeled)
        x, y = [], []
        for dy,dx in slices:
            x_center = (dx.start + dx.stop - 1)/2
            x.append(round(x_center))
            y_center = (dy.start + dy.stop - 1)/2    
            y.append(round(y_center))

        self.spatial_autocorrelation_field = (x,y)
    
    
    
    def spatial_autocorrelation_field_detection_7(self, neighborhood_size = 5):
        thresholds = np.linspace(0,0.1,100)
        numsofpeaks = [ len(self.spatial_autocorrelation_field_detection(threshold, neighborhood_size)[0]) for threshold in thresholds ]
        
        print("thresholds",thresholds)
        print("numsofpeaks",numsofpeaks)

        thresholds_good = thresholds[np.where(np.array(numsofpeaks) == 7)[0]]
        threshold_goodmean = np.mean(thresholds_good)
        
        print("suitable thresholds:", thresholds_good, ". Use: ",threshold_goodmean)

        return(self.spatial_autocorrelation_field_detection(threshold_goodmean, neighborhood_size))
    
    
    
    def calculate_doughnut(self, threshold = 0.1, neighborhood_size = 5):
        
        self.spatial_autocorrelation_field_detection(threshold = threshold, neighborhood_size = neighborhood_size)
            
        # get fields
        x,y = self.spatial_autocorrelation_field

        maxradius = np.min(np.array(self.spatial_autocorrelation_map.shape))/2

        # get midpoint
        midpoint = np.array(self.spatial_autocorrelation_map.shape)/2
        
        # find proper dimensions for doughnut
        r_outer_range = np.linspace(0,maxradius,100)
        r_outer_radii = []
        for r_outer in r_outer_range:
            points_inside_dougnut= [ (x_,y_) for x_,y_ in zip(x,y) if math.dist(midpoint, [x_,y_]) < r_outer ]
            if(len(points_inside_dougnut)>=7):
                if not len(r_outer_radii):
                    self.points_inside_dougnut = points_inside_dougnut
                r_outer_radii.append(r_outer)

        if len(r_outer_radii):

            r_outer_radius_contains6 = r_outer_radii[0] # np.mean(r_outer_radii)

            r_outer_radius_use = r_outer_radius_contains6*1.3
            r_inner_radius_use = r_outer_radius_contains6*0.5

            r_outer_radius_use = np.round(np.min([r_outer_radius_use, maxradius*0.9]))

        else:
            r_outer_radius_use = maxradius*0.9
            r_inner_radius_use = r_outer_radius_use/1.3*0.9
            
            
        # use the autocorrelation map to modify doughnut
        doughnut = self.spatial_autocorrelation_map

        outsidedoughnut = np.array([ np.array([x_,y_]) for x_,y_ in np.ndindex(self.spatial_autocorrelation_map.shape) if math.dist(midpoint, [x_,y_]) < r_inner_radius_use or math.dist(midpoint, [x_,y_]) > r_outer_radius_use ])
        outsidedoughnut = (outsidedoughnut[:,0], outsidedoughnut[:,1])
        doughnut[outsidedoughnut] = np.nan
        
        self.doughnut = doughnut

        
        
        
    def information_score(self):
        """
        Method of the Spatial_properties class to calculate the information score of a single neuron.
        
        The formula is from Skaggs and colleagues (1996, Hippocampus).
        
        You should have calculated firing_rate_maps without smoothing before calling this function
        
        Return
        Information score
        """      
        
        # need to check that we have a valid firing rate map already calculated
        # we need to check that the dimension of occ map and firing rate map are the same
        # we should not use smoothed firing rate maps
        
        # probability to be in bin i
        p = self.ap.occupancy_map/np.nansum(self.ap.occupancy_map)
        
        # firing rate in bin i
        v = self.firing_rate_map
        
        # mean rate is the sum of spike count / sum of occupancy, NOT the mean of the firing rate map bins
        mr = np.nansum(self.spike_count)/np.nansum(self.ap.occupancy_map)
        
        # when rate is 0, we get p * 0 * -inf, which should be 0
        # to avoid -inf * 0, we set the v==0 to np.nan
        v[v==0]=np.nan
        
        # following Skaggs' formula
        IS = np.nansum(p * v/mr * np.log2(v/mr))
        
        return IS
    
    def sparsity_score(self):
        """
        Method of the Spatial_properties class to calculate the sparsity score of a single neuron.
        
        Return
        Sparsity score
        """
        p = self.ap.occupancy_map/np.nansum(self.ap.occupancy_map)
        v = self.firing_rate_map
        return 1-(((np.nansum(p*v))**2)/np.nansum(p*(v**2)))
        
            
    def correlation_from_doughnut_rotation(self, degree):
        
        """
        Method of the Spatial_properties class to calculate the correlations for different angles of rotation of the doughnut. 
        Return
        correlation
        """
        
        if not hasattr(self, 'doughnut'):
            raise TypeError('You need to call spatial_properties.calculate_doughnut() before calling this function')
        
        # get the center of the image    
        (h, w) = self.doughnut.shape[:2]
        (cX, cY) = (w // 2, h // 2)
        # rotate by degree°, same scale
        M = cv2.getRotationMatrix2D((cX, cY), degree, 1.0)
        self.doughnut_rotated = cv2.warpAffine(self.doughnut, M, (w, h), borderValue = np.nan)    
    
        indices = np.logical_and(~np.isnan(self.doughnut), ~np.isnan(self.doughnut_rotated))
        r,p = pearsonr(self.doughnut[indices],self.doughnut_rotated[indices])
    
        return r
    
    
    def grid_score(self):
        
        """
        Method of the Spatial_properties class to calculate the grid score.
        Return
        grid score 
        """
        if not hasattr(self, 'doughnut'):
            raise TypeError('You need to call spatial_properties.calculate_doughnut() before calculation of grid score')

        rotations60 = [60, 120]
        rotations30= [30, 90, 150]

        corr60 = [self.correlation_from_doughnut_rotation(degree) for degree in rotations60]
        corr30 = [self.correlation_from_doughnut_rotation(degree) for degree in rotations30]

        grid_score = np.mean(corr60)-np.mean(corr30)

        return grid_score
    
    
    def map_crosscorrelation(self, trial1, trial2, cm_per_bin=2, smoothing_sigma_cm=2, smoothing=True, xy_range=None):
        
        """
        Method of the Spatial_properties class to calculate the crosscorrelation between 2 firing rate maps which can be specified by giving the trial numbers. 
        Return
        correlation
        """
        
        if len(self.ap.ses.trial_intervals.inter) < trial2 or len(self.ap.ses.trial_intervals.inter) < trial1:
            raise TypeError("The indicated trial does not exist.")
        if trial2 == 0 or trial1 == 0:
            raise TypeError("Trial numbering starts at 1.")
        
        trial1_inter = self.ap.ses.trial_intervals.inter[(trial1-1):trial1,:]
        trial2_inter = self.ap.ses.trial_intervals.inter[(trial2-1):trial2,:]
        
        # create firing rate maps:
        self.st.unset_intervals()
        self.ap.unset_intervals()
        self.st.set_intervals(trial1_inter)
        self.ap.set_intervals(trial1_inter)
        self.firing_rate_map_2d(cm_per_bin = cm_per_bin, smoothing_sigma_cm = smoothing_sigma_cm, smoothing=smoothing, xy_range=xy_range)
        map1 = self.firing_rate_map
        
        self.st.unset_intervals()
        self.ap.unset_intervals()
        self.st.set_intervals(trial2_inter)
        self.ap.set_intervals(trial2_inter)
        self.firing_rate_map_2d(cm_per_bin = cm_per_bin, smoothing_sigma_cm = smoothing_sigma_cm, smoothing=smoothing, xy_range=xy_range)
        map2 = self.firing_rate_map
        
        # check for dimensions
        if map1.shape != map2.shape:
            raise TypeError("The firing rate maps have different dimensions. You have to specify the xy range.")
            
        # calculate crosscorrelation
        indices = np.logical_and(~np.isnan(map1), ~np.isnan(map2))
        r,p = pearsonr(map1[indices],map2[indices])
    
        return r<|MERGE_RESOLUTION|>--- conflicted
+++ resolved
@@ -246,8 +246,7 @@
     
         ## get the firing rate in Hz (spike count/ time in sec)
         self.firing_rate_map = spike_count/self.ap.occupancy_map
-<<<<<<< HEAD
-        
+       
   
         
     def information_score(self):
@@ -288,7 +287,7 @@
         
         return IS
     
-    def shuffle_info_score(self, iterations=500,cm_per_bin=2 ):
+    def shuffle_info_score(self, iterations=500,cm_per_bin=2,percentile=95):
         """
         Get a distribution of information score that would be expected by chance for this neuron
 
@@ -297,7 +296,9 @@
         cm_per_bin: cm per bin in the firing rate map
 
         Return
-        1D numpy array with the information scores obtained by chance for this neuron
+        tuple: 
+        0: 1D numpy array with the information scores obtained by chance for this neuron
+        1: significance threshold given the percentile
         """
         self.spatial_info_shuffle=np.empty(iterations)
         for i in range(iterations):
@@ -305,10 +306,13 @@
             self.firing_rate_map_2d(cm_per_bin=cm_per_bin, smoothing=False) # calculate a firing rate map
             self.spatial_info_shuffle[i] = self.information_score() # calculate the IS from the new map
 
+        # calculate the threshold
+        self.spatial_info_score_threshold =  np.percentile(self.spatial_info_shuffle,percentile)
+        
         # reset the ap.pose to what it was before doing the shuffling
         self.ap.pose = self.ap.pose_inter
-        return self.spatial_info_shuffle
-
+        
+        return self.spatial_info_shuffle, self.spatial_info_score_threshold
 
     
     def sparsity_score(self):
@@ -330,9 +334,7 @@
         v = self.firing_rate_map
         return 1-(((np.nansum(p*v))**2)/np.nansum(p*(v**2)))
         
-=======
-    
->>>>>>> 9337f06b
+
     
     def firing_rate_map_field_detection(self, cm_per_bin=2, threshold=12, neighborhood_size=5):
         """
@@ -497,54 +499,7 @@
         
         self.doughnut = doughnut
 
-        
-        
-        
-    def information_score(self):
-        """
-        Method of the Spatial_properties class to calculate the information score of a single neuron.
-        
-        The formula is from Skaggs and colleagues (1996, Hippocampus).
-        
-        You should have calculated firing_rate_maps without smoothing before calling this function
-        
-        Return
-        Information score
-        """      
-        
-        # need to check that we have a valid firing rate map already calculated
-        # we need to check that the dimension of occ map and firing rate map are the same
-        # we should not use smoothed firing rate maps
-        
-        # probability to be in bin i
-        p = self.ap.occupancy_map/np.nansum(self.ap.occupancy_map)
-        
-        # firing rate in bin i
-        v = self.firing_rate_map
-        
-        # mean rate is the sum of spike count / sum of occupancy, NOT the mean of the firing rate map bins
-        mr = np.nansum(self.spike_count)/np.nansum(self.ap.occupancy_map)
-        
-        # when rate is 0, we get p * 0 * -inf, which should be 0
-        # to avoid -inf * 0, we set the v==0 to np.nan
-        v[v==0]=np.nan
-        
-        # following Skaggs' formula
-        IS = np.nansum(p * v/mr * np.log2(v/mr))
-        
-        return IS
-    
-    def sparsity_score(self):
-        """
-        Method of the Spatial_properties class to calculate the sparsity score of a single neuron.
-        
-        Return
-        Sparsity score
-        """
-        p = self.ap.occupancy_map/np.nansum(self.ap.occupancy_map)
-        v = self.firing_rate_map
-        return 1-(((np.nansum(p*v))**2)/np.nansum(p*(v**2)))
-        
+    
             
     def correlation_from_doughnut_rotation(self, degree):
         
