--- conflicted
+++ resolved
@@ -366,12 +366,9 @@
         
         return timestamp
     
-<<<<<<< HEAD
-    def instantaneous_firing_rate(self,bin_size_sec = 0.001, sigma = 1, outside_interval_solution="remove"):
-=======
+
     def instantaneous_firing_rate(self,bin_size_sec = 0.001, sigma = 1, 
                                   shift_start_time=0, time_start=None, time_end=None, outside_interval_solution="remove"):
->>>>>>> 9a42c7d3
         """
         Calculates the instantaneous firing rate. This is the firing rate of the neuron over time.
         The spikes are counted in equal sized time windows. (histogram)
@@ -380,11 +377,9 @@
         Arguments:
         bin_size_sec: Bin size in sec
         sigma: Standard deviation of the gaussian filter smoothing, values are in bins
-<<<<<<< HEAD
-=======
+
         shift_start_time: amount to add to the starting time for the calculation of IFR, for example if the IFR was to be calculated from 0 to 1000, then it will be calculated from 0+shift_start_time to 1000.
         time_start, time_end: manually define start/end to calculate IFR. useful to apply globally to several neurons so that a numpy array of regular shape holds the population IFR (use: outside_interval_solution='nan')
->>>>>>> 9a42c7d3
         outside_interval_solution: What to do with time windows that are outside the set intervals. "remove" or "nan" are accepted.
         
         Returns:
@@ -392,14 +387,10 @@
         self.ifr is a tupple containing the ifr, the count, and mid point of the bin.
         """    
         
-<<<<<<< HEAD
-        bins =  np.arange(np.min(self.intervals.inter), np.max(self.intervals.inter)+bin_size_sec, bin_size_sec)
-=======
         if not(time_start is None or time_end is None):
             bins = np.arange(time_start, time_end+bin_size_sec, bin_size_sec)
         else:
             bins = np.arange(np.min(self.intervals.inter)+shift_start_time, np.max(self.intervals.inter)+bin_size_sec, bin_size_sec)
->>>>>>> 9a42c7d3
         
         #plt.hist(np.append(np.diff(bins),bin_size_sec+0.1),bins=50)
         #plt.title("bins in spike_train")
