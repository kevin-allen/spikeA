"""
File containing the definition of the Spike_train class
"""
import numpy as np
import pandas as pd
from scipy.stats import poisson
from spikeA.Intervals import Intervals
import spikeA.spike_time # c extension
from scipy.ndimage import gaussian_filter1d
from scipy import signal
from numba import njit, prange
import matplotlib.pyplot as plt 

class Spike_train:
    """
    Class representing the spikes recorded from one neuron.
    
    The class does the analysis of spike train. A spike train is defined as the spike in time emitted by a single neuron
    
    The time values of the spike trains are in seconds.
    
    You can set some time intervals to limit the analysis to some portion of the recordings
        
    Attributes:
    
    name: name for the spike train
    st: 1d numpy arrays containing the spike time of a neuron. The time is in seconds. st is a pointer to st_ori or st_inter
    ifr: 1d numpy array containing the instantaneous firing rate of the neuron
    isi: 1d numpy array containing the inter-spike intervals between subsequent spikes
    
    # don't use the next two when programming, use st
    st_ori: 1d numpy array containing the spike time of a neuron, not affected by setting time intervals
    st_inter: 1d numpy array containing the spike time of a neuron within the set time intervals
    
    sta: 1d numpy array containing the spike-time autocorrelation of the neuron
    m_rate: mean firing rate of the neuron
    ...

    Methods:
    n_spikes(): return the number of spikes of the neuron
    mean_firing_rate(): return the mean firing rate of the neuron
    inter_spike_intervals(): calculate the inter-spike intervals of the neuron
    instantaneous_firing_rate(): calculate the instantaneous firing rate in time
    inter_spike_intervals_histogram(): Calculate an inter spike interval histogram
    inter_spike_interval_histogram_plot(): Plot the inter spike interval histogram using matplotlib
    mid_point_from_edges(): Find the middle point of the edges of bins(output of np.histogram) and reduce the number of edges by 1.
    instantaneous_firing_rate(): Calculate the instantaneous firing rate.
    instantaneous_firing_rate_autocorrelation(): Calculate the autocorrelation of the instantaneous firing rate array.
    instantaneous_firing_rate_autocorrelation_plot(): Plots the instantaneous firing rate autocorrelation using matplotlib.
    instantaneous_firing_rate_power_spectrum(): Calculate the power spectrum of the instantaneous firing rate array.
    instantaneous_firing_rate_crosscorelation(): Calculate the crosscorrelation of the instantaneous firing rate array.
    instantaneous_firing_rate_crosscorelation_plot(): Plots the crosscorrelation of the instantaneous firing rate.
    instantaneous_firing_rate_power_spectrum_plot(): Plots the power spectrum of the instantaneous firing rate using matplotlib.
    spike_time_autocorrelation(): This function calculates the spike-time autocorrelation.
    spike_autocorrelation_plot(): Plots the spike-time autocorrelation using matplotlib.
    spike_time_crosscorrelation(): This function calculate the spike-time crosscorrelation between 2 spike trains.
    refractory_period_ratio(): Score that indicates whether the spike train has a clean refractory period.
    """
    def __init__(self,name=None, sampling_rate = 20000, st = None):
        """
        Constructor of the Spike_train class

        Arguments:
        name: Name for the Spike_train object
        sampling_rate: sampling rate of recording. This is used when you want the sample value of spikes
        st: 1d numpy array with the spike time of one neuron. The values you pass in should be in seconds.
        """      
        
        # assign argument of function to the object attributes
        self.name = name
        self.sampling_rate = sampling_rate
        self.intervals = None
        
        # if a spike train was passed to the constructor, set the spike train
        if st is not None:
            self.set_spike_train(st=st)
        else:
            self.st = None # we can use this to know if st has been set or not (whether it is None or none)
        
    
    def set_spike_train(self,st, verbose= False):
        """
        Set the st attribute of the Spike_train object
        
        This will reset the time intervals to the default intervals including all spikes
        
        Arguments
        st: 1D numpy array containing spike times in seconds 
        """
        # check that st is a numpy array of 1 dimension
        if not isinstance(st, np.ndarray):
            raise TypeError("st argument of the Spike_time constructor should be a numpy.ndarray but was {}".format(type(st)))
        if st.ndim != 1: # it should be one neuron so one dimention
            raise ValueError("st arguemnt of the Spike_time constructor should be a numpy array with 1 dimension but had {}".format(st.ndim))
            
        # the original spike train
        self.st_ori = st
        
        # self.st is a pointer to self.st_ori
        self.st = self.st_ori
        
        
        # set default time intervals from 0 to just after the last spike
        if self.intervals is not None:
            self.set_intervals(inter=np.array([[0,self.st.max()+1]]))
        else :
             # get intervals for the first time
            self.intervals = Intervals(inter=np.array([[0,self.st.max()+1]]))
        if verbose:
            print("Spike_train, name: {name}, number of spikes: {n_spikes:{fill}{align}{width}} mean firing rate: {rate:.2f} Hz".format(name=self.name, n_spikes=self.n_spikes(),fill=" ",align="<", width=8,rate=self.mean_firing_rate()))
        
    def set_intervals(self,inter):
        """
        Function to limit the analysis to spikes within a set of set specific time intervals
        
        Note on memory use:
        When intervals are not set, self.st points to self.st_ori (numpy array with all spikes)
        When you use set_intervals(), a new numpy array is stored in self.st which contains only the spikes within the intervals. self.st_ori is kept as a backup of the complete spike train.
        A side effect of calling set_intervals() is that the memory size of the Spike_train object will increase. You can return the size to the original size by calling unset_intervals()
        
        Arguments:
        inter: 2D numpy array, one interval per row, time in seconds
        
        Return:
        The function will set self.intervals to the values of inter
        
        """
        
        if self.st is None:
            raise ValueError("the spike train should be set before setting the intervals")
        
        self.intervals.set_inter(inter)
        self.st_inter = self.intervals.spike_train_within_intervals(self.st_ori)
        # self.st is now pointing to self.st_inter
        self.st = self.st_inter
        #print("Number of spikes: {}".format(self.st.shape[0]))
    
    def unset_intervals(self):
        """
        Function to remove the previously set intervals. 
        
        After calling this function, all spikes of the original spike train will be considered.
        The default interval that includes all spikes is set.
        """
        if self.st is None:
            raise ValueError("the spike train should be set before setting the intervals")
        
        self.st = self.st_ori.copy() # create a copy of our st_ori, not a pointer
        # set default time intervals from 0 to just after the last spike
        self.intervals.set_inter(inter=np.array([[0,self.st.max()+1]]))
        #print("Number of spikes: {}".format(self.st.shape[0]))
        
    def generate_poisson_spike_train(self,rate_hz=20, sampling_rate=20000, length_sec=2):
        """
        Generate a spike train from a random poisson distribution.
        
        Arguments
        rate_hz: Firing rate of the spike train
        sampling_Rate: sampling rate for the poisson process
        length_sec: length of the spike train (sampling process in the poisson distribution)
        
        Results are stored in self.st
        """
        # check that sampling_rate value makes sense
        if sampling_rate <= 0 or sampling_rate > 100000:
            raise ValueError("sampling_rate arguemnt of the Spike_time constructor should be larger than 0 and smaller than 100000 but was {}".format(sampling_rate))
        # check that sampling_rate value makes sense
        if rate_hz < 0:
            raise ValueError("rate_hz argument of Spike_train.generate_poisson_spike_train() should not be negative but was {}".format(rate_hz))
        if length_sec < 0:
            raise ValueError("length_sec argument of Spike_train.generate_poisson_spike_train() should not be negative but was {}".format(length_sec))
        
        # variables to sample the poisson distribution
        length = sampling_rate*length_sec
        mu = rate_hz/sampling_rate # rate for each sample from the poisson distribution
        st = np.nonzero(poisson.rvs(mu, size=length))[0] # np.nonzero returns a tuple of arrays, we get the first element of the tuple
       
        st = st/sampling_rate # to get the time in seconds
       
        self.set_spike_train(st = st)
    
    def generate_poisson_spike_train_from_rate_vector(self,mu, sampling_rate=20000):
        """
        Generate a spike train from a random poisson distribution.
        
        Arguments
        mu: Firing rate vector in Hz
        sampling_Rate: sampling rate for the poisson process
                
        Results are stored in self.st
        """
        # check that sampling_rate value makes sense
        if sampling_rate <= 0 or sampling_rate > 100000:
            raise ValueError("sampling_rate arguemnt of the Spike_time constructor should be larger than 0 and smaller than 100000 but was {}".format(sampling_rate))
        
        # variables to sample the poisson distribution
        mu = mu/sampling_rate # rate for each sample from the poisson distribution
        mu[mu<0.0] = 0.0
        st = np.nonzero(poisson.rvs(mu))[0] # np.nonzero returns a tuple of arrays, we get the first element of the tuple
        st = st/sampling_rate # to get the time in seconds
       
        self.set_spike_train(st = st)
        
    def generate_modulated_poisson_spike_train(self,rate_hz=50, sampling_rate=20000, length_sec=2,modulation_hz = 10, modulation_depth = 1,min_rate_bins_per_cycle=10,phase_shift=0):
        """
        Generate a spike train from a random poisson distribution in which the firing rate to follow a sine wave
        
        This can be used to test the method calculating a power spectrum from the instantaenous firing rate.
        
        Arguments
        rate_hz: Firing rate of the spike train
        sampling_Rate: sampling rate for the poisson process
        length_sec: length of the spike train (sampling process in the poisson distribution)
        modulation_hz: frequency of the modulation
        modulation_depth: depth of the firing rate modulation by the sine wave, 1 = will go from rate_hz*0 to rate_hz*2, 0.5 = will go from rate_hz*0.5 to rate_hz*1.5
        bins_per_cycle: how many times we are changing the firing rate frequency per cycle.
        phase_shift: to shift the phase of the modulation, 0 = no shift, np.pi/2 = 90 degree shift, np.pi = 180 degree shift.
        
        Results are stored in self.st
        """   
        
        # check that sampling_rate value makes sense
        if sampling_rate <= 0 or sampling_rate > 100000:
            raise ValueError("sampling_rate arguemnt of the Spike_time constructor should be larger than 0 and smaller than 100000 but was {}".format(sampling_rate))
        # check that sampling_rate value makes sense
        if rate_hz < 0:
            raise ValueError("rate_hz argument of Spike_train.generate_poisson_spike_train() should not be negative but was {}".format(rate_hz))
        if length_sec < 0:
            raise ValueError("length_sec argument of Spike_train.generate_poisson_spike_train() should not be negative but was {}".format(length_sec))
        if sampling_rate < modulation_hz*min_rate_bins_per_cycle :
            raise ValueError("sampling_rate is too low for the modulation frequency")
        if modulation_depth > 1:
            print("modulation_depth in generate_modulated_poisson_spike_train() should not be larger than 1, value set to 1")
            modulation_depth=1
        if modulation_depth < 0:
            print("modulation_depth in generate_modulated_poisson_spike_train() should not be negative, value set to 0")
            modulation_depth=0

        # how many samples per cycles
        samples_per_cycle = sampling_rate/modulation_hz
        # how many cycles in the spike train
        n_cycles = length_sec*modulation_hz
        
        # calculate the rate for all the samples within a cycle
        rates = (np.sin(np.arange(0,2*np.pi,2*np.pi/samples_per_cycle)+phase_shift) *modulation_depth+1)*rate_hz

        # sample from poisson distribution using our array of rates, stack the list of array into a matrix, then flatten matrix to 1D array
        res = np.stack([ poisson.rvs(r/sampling_rate,size=n_cycles) for r in rates]).flatten('F')

        # go from an array of 0 and 1 to an array with the spike times
        # note that we are throwing away spikes if there are more than one per sample!
        st = np.nonzero(res)[0]
        st= st/sampling_rate
        self.set_spike_train(st = st)
        
    def n_spikes(self):
        """
        This function calculates the total number of spikes.
        
        Arguments:
        st needs to be set before this function can be called.
       
        Return:
        the total number of spikes of the cluster.
        """
        if self.st is None:
            raise ValueError("set the spike train before using Spike_train.n_spikes()")
        return self.st.shape[0]
    
    def mean_firing_rate(self):
        """
        Calculate the mean firing rate (number of spikes / sec) of each cluster.
        Spike train needs to be set before this function can be called.
        Use the total time in seconds from self.intervals
        
        Arguments:
        st needs to be set before this function can be called.
        
        Return:
        The mean firing rate (spikes/seconds) is stored in self.n_spikes
        """
        if self.st is None:
            raise ValueError("set the spike train before using Spike_train.mean_firing_rate()")
        return self.n_spikes() / self.intervals.total_interval_duration_seconds()
        
    def inter_spike_intervals(self):
        """
        Calculate the inter spike intervals.
        
        Arguments:
        st needs to be set before this function can be called.
        
        Return:
        The inter spike intervals are calculated and stored as a 1D numpy array in self.isi
        self.isi should have a length of len(self.st) -1
        """
        if self.st is None:
            raise ValueError("set the spike train before using Spike_train.inter_spike_intervals()")
        self.isi = np.diff(self.st)
        
    def inter_spike_intervals_histogram(self, bin_size_ms=5,max_time_ms=500, density= False):
        """
        Calculate an inter spike interval histogram
        The inter_spike_intervals() method needs to be run before this method. 
        
        Arguments:
        Expects an 1D np.array from self.isi.
        bin_size_ms:
        max_time_ms:
        density:
        
        Return:
        The results are stored in self.isi_histogram, which is the output of np.histogram
        """
        self.inter_spike_intervals()
        isi_ms = self.isi*1000
        self.isi_histogram = np.histogram(isi_ms, bins= np.arange(0,max_time_ms+bin_size_ms,bin_size_ms),density= density)
        self.isi_histogram_density = density
    
    def inter_spike_interval_histogram_plot(self, plot_type = "line"):
        """
        Plot the inter spike interval histogram using matplotlib
        
        Arguments:
        Expects 2 np.arrays from self.isi_histogram.
        plot_type: can be set to line/bar to givout different plots.

        Returns:
        A line/bar plot of the inter spike intervals.
        """
        if self.isi_histogram is None:
            raise ValueError("please run inter_spike_intervals_histogram() before inter_spike_interval_histogram_plot() ")  
       
        timestamp = self.mid_point_from_edges(self.isi_histogram[1])
        diff = timestamp[1] - timestamp[0]
    
        if plot_type == "bar":
            plt.bar(timestamp, self.isi_histogram[0], width = diff) 
        else:
            plt.plot(timestamp, self.isi_histogram[0])

        plt.xlabel("Time (ms)")
        
        if self.isi_histogram_density is True:
            plt.ylabel("Density")
        else:
            plt.ylabel("Count")
            
        #pass
        
    def mid_point_from_edges(self, edges):
        """
        Find the middle point of the edges of bins (output of np.histogram) and therefore reduce the number of edges by 1.
        
        Arguments:
        edges: np.array containing the edges from np.histogram()
        
        Returns:
        A np.array containing the midpoint of every bin stored in the variable "timestamp".
        """
        x = edges
        diff = x[1] - x[0]
        median = diff/2
        
        timestamp = x[:-1] + median
        
        return timestamp
    

    def instantaneous_firing_rate(self,bin_size_sec = 0.001, sigma = 1, 
                                  shift_start_time=0, time_start=None, time_end=None, outside_interval_solution="remove"):
        """
        Calculates the instantaneous firing rate. This is the firing rate of the neuron over time.
        The spikes are counted in equal sized time windows. (histogram)
        Then the spike count array is smooth with a gaussian kernel. (convolution)
        
        Arguments:
        bin_size_sec: Bin size in sec
        sigma: Standard deviation of the gaussian filter smoothing, values are in bins

        shift_start_time: amount to add to the starting time for the calculation of IFR, for example if the IFR was to be calculated from 0 to 1000, then it will be calculated from 0+shift_start_time to 1000.
        time_start, time_end: manually define start/end to calculate IFR. useful to apply globally to several neurons so that a numpy array of regular shape holds the population IFR (use: outside_interval_solution='nan')
        outside_interval_solution: What to do with time windows that are outside the set intervals. "remove" or "nan" are accepted.
        
        Returns:
        Saves self.ifr, self.ifr_rate and ifr_bin_size_sec 
        self.ifr is a tupple containing the ifr, the count, and mid point of the bin.
        """    
        
        if not(time_start is None or time_end is None):
            bins = np.arange(time_start, time_end+bin_size_sec, bin_size_sec)
        else:
            bins = np.arange(np.min(self.intervals.inter)+shift_start_time, np.max(self.intervals.inter)+bin_size_sec, bin_size_sec)
        
<<<<<<< HEAD
        #print("bins[0]:",bins[0], "bins[-1]:",bins[-1])
        
=======
>>>>>>> 0bf61b0a
        #plt.hist(np.append(np.diff(bins),bin_size_sec+0.1),bins=50)
        #plt.title("bins in spike_train")
        #plt.show()
        
        count, edges = np.histogram(self.st, bins = bins)
        
        # from spike count to rate 
        hz = count / (bin_size_sec)
        
        ifr = gaussian_filter1d(hz.astype(np.float32), sigma = sigma)
        
        # we need to remove the time bins that are not in the intervals
        mid = self.mid_point_from_edges(edges)
<<<<<<< HEAD
        #print("mid[0]: {:.4f}, mid[-1]: {:.4f}".format(mid[0],mid[-1]))
        #print("self.intervals.inter", self.intervals.inter)
        
        #print("mid[0]>=self.intervals.inter[0,0]:",mid[0]>=self.intervals.inter[0,0])
        
        keep=self.intervals.is_within_intervals(mid,include_ties=True) # I changed to true
        
        #print("keep[0]:",keep[0])
        
=======
        keep=self.intervals.is_within_intervals(mid,include_ties=False)
                
>>>>>>> 0bf61b0a
        if outside_interval_solution == "remove":    
            self.ifr = ifr[keep],count[keep],mid[keep]    
        elif outside_interval_solution == "nan":
            ifr[~keep]=np.nan
            self.ifr = ifr,count,mid
            
        else:
            print("invalid value for argument outside_interval_solution")
            raise ValueError("set outside_interval_solution to remove or nan")
<<<<<<< HEAD
        
        #print("First mid value of ifr: ", self.ifr[2][0:10])
        
=======
            
>>>>>>> 0bf61b0a
        self.ifr_rate = 1/bin_size_sec
        self.ifr_bin_size_sec= bin_size_sec
                
      
    def instantaneous_firing_rate_autocorrelation(self, normed= False, max_lag_sec= 1):
        """
        Calculates the autocorrelation of the instantaneous firing rate array (self.isi)
        
        Arguments:
        The instantaneous_firing_rate() arrays saved in self.ifr
        normed:
        max_lag_sec:
        
        Returns:
        The results are saved in self.ifr_autocorrelation
        """
        res= np.correlate(self.ifr[0],self.ifr[0],mode='full')
        maxlag= max_lag_sec/self.ifr_bin_size_sec
        res= res[int(res.size/2-maxlag):int(res.size/2+maxlag)]
        if normed== False:
            self.ifr_autocorrelation= res
        else: 
            self.ifr_autocorrelation= res/np.max(res)
        

    def instantaneous_firing_rate_autocorrelation_plot(self,timewindow=None):
        if timewindow== None:
            plt.plot(self.ifr_autocorrelation)
        else:
            plt.plot(np.arange(-timewindow,timewindow,1),self.ifr_autocorrelation)
                
                
    def instantaneous_firing_rate_power_spectrum(self, nperseg = 2**9, scaling = "spectrum"):
        """
        Calculates the power spectrum of the instantaneous firing rate
        
        Arguments:
        nperseg: The data is divided in overlapping segments. This is the segment length.
        scaling: can be 'spectrum' or 'density'
        
        Returns:
        Save the results in self.ifr_power_spectrum
        """

        f, ps = signal.welch(self.ifr[0],fs=self.ifr_rate, nperseg=nperseg, scaling=scaling)
        self.ifr_power_spectrum = f, ps
    
    
    def instantaneous_firing_rate_power_spectrum_plot(self):
        """
        Plot the power spectrum of the instantaneous firing rate (self.ifr_power_spectrum)
        
        Arguments:
        2 numpy arrays from self.ifr_power_spectrum
        
        Returns:
        A plot of the ifr power spectrum.
        """
        if self.ifr_power_spectrum is None:
            print("Need to run instantaneous_firing_rate_power_spectrum first")
            
        plt.plot(self.ifr_power_spectrum[0], self.ifr_power_spectrum[1])
        plt.xlabel("Hz")
        plt.ylabel("PSD (s**2)") #assuming that scaling='spectrum'; otherwise use s**2/Hz
        
        
    def instantaneous_firing_rate_crosscorrelation(self,spike2=None,normed= False, max_lag_sec= 0.2):
        """
        Calculates the instantaneous firing rate crosscorrelation.
        
        Arguments:
        spike2: second Spike train object to correlate with
        normed: normalize to max correlation
        max_lag_sec: max delta time in seconds between two cells
        The instantaneous_firing_rate() arrays saved in self.ifr
        
        Returns:
        The results are saved in self.ifr_corsscorrelation (normed or not normed).
        """
        if spike2 is None:
            spike2 = Spike_train(name= "spike2", sampling_rate= 20000,st=np.arange(0,10000))
        
        spike2.set_spike_train(spike2.st)
        spike2.inter_spike_intervals()
        spike2.instantaneous_firing_rate()
        
        res= np.correlate(self.ifr[0],spike2.ifr[0],mode='full')
        maxlag= max_lag_sec/self.ifr_bin_size_sec
        res= res[int(res.size/2-maxlag):int(res.size/2+maxlag)]
        if not normed:
            self.ifr_crosscorrelation = res
        else:
            self.ifr_crosscorrelation = res/np.max(res)
            
    def instantaneous_firing_rate_crosscorrelation_plot(self,timewindow=None):
        """
        Plots the instantaneous firing rate crosscorrelation.
        
        Arguments:
        ifr crosscorrelation: saved in self.ifr_corsscorrelation (normed) or self.ifr_crosscorrelation (not normed)
        timewindow: can be defined to evaluate certain time windows of the spike train? Set to None by default.
        
        Returns:
        A plot of the ifr crosscorrelation.
        """
        if timewindow== None:
            plt.plot(self.ifr_crosscorrelation)
        else:
            plt.plot(np.arange(-timewindow,timewindow,1),self.ifr_crosscorrelation)
        

        if self.ifr is None:
            raise ValueError("Please run the instantaneous_firing_rate() first")
        
        f, psd = signal.periodogram(self.ifr[0],fs=self.ifr_rate, nfft = nfft)
        self.ifr_power_spectrum = f, psd
  
        
    
        
    def spike_time_autocorrelation(self,bin_size_sec=0.0005, min_sec=-0.1, max_sec=0.1):
        """
        This function calculate the spike-time autocorrelation by comparing the inter-spike intervals between all possible pair of spikes that fall in the 0-range_ms. 
        Each spike is treated in turn as the reference spike.
        The intervals between the reference spike and the subsequent spikes are calculated and binned in an histogram.
        It only calculates time intervals between the reference spike and spikes that occurred later in time.
        
        I moved the calculation to c to make it faster 
        
        Arguments
        bin_size_sec: bin size of the histogram
        min_sec: How far back from the reference spike are we considering
        max_sec: How far after from the reference spike are we considering
        
        Return
        The histogram is stored in self.st_autocorrelation_histogram as a tuple, (count, edges)
        """        
       
        if not isinstance(self.st,np.ndarray):
            raise TypeError("self.st should be a np.ndarray")
            
        myRange = np.arange(min_sec,max_sec+bin_size_sec,bin_size_sec)
        myHist = np.zeros(myRange.shape[0]-1) # to store the results
        
        spikeA.spike_time.spike_time_autocorrelation_func(self.st,myHist,min_sec,max_sec,bin_size_sec)
        self.st_autocorrelation_histogram = myHist,myRange

    def spike_autocorrelation_plot(self, plot_type = "line"):

        """
        Plot the spike_autocorrelation using matplotlib.
        
        Arguments:
        Expects 2 numpy arrays from self.st_autocorrelation_histogram
        plot_type: can be set to a bar or a line diagram
        
        Returns:
        A bar/line plot of the spike autocorrelation.
        """
    
        if self.st_autocorrelation_histogram is None:
            raise ValueError("please run inter_spike_intervals_histogram() before inter_spike_interval_histogram_plot() ")

        timestamp = self.mid_point_from_edges(self.st_autocorrelation_histogram[1])
    
        if plot_type == "bar":
            plt.bar(timestamp, self.st_autocorrelation_histogram[0]) 
        else:
            plt.plot(timestamp, self.st_autocorrelation_histogram[0])
        plt.ylim(0,np.max(self.st_autocorrelation_histogram[0]))
        plt.xlabel("Time (ms)")
        plt.ylabel("Count")
        
        
    def spike_time_crosscorrelation(self,st1=None,st2=None, bin_size_sec=0.0005, min_sec=-0.1, max_sec=0.1):
        """
        This function calculates the spike-time crosscorrelation between 2 Spike_train objects.
        
        Arguments:
        st1: np.array with spike times, if not provided, the spike times of the object will be used. These are the reference spikes
        st2: np.array with spike times
        bin_size_sec: size of bins in the histogram
        min_sec: minimum value in the histogram
        max_sec: maximum value in the histogram
        
        Returns:
        Tuple containing the histogram. The first element is the count and seconds are the edges of the histogram bin
        """
        if st1 is None:
            st1=self.st
        
        if not isinstance(st1,np.ndarray):
            raise TypeError("st1 should be a np.ndarray")
        
        if st2 is None:
            raise ValueError("you need to provide a second series of spike times")
        
        st2New = st2
        if isinstance(st2New,Spike_train):
            st2New=st2New.st # use the spike times
        
    #    if not isinstance(st2New,np.ndarray):
    #        raise TypeError("st2New should be a np.ndarray")
        
        myRange = np.arange(min_sec,max_sec+bin_size_sec,bin_size_sec)
        myHist = np.zeros(myRange.shape[0]-1) # to store the results

        
        spikeA.spike_time.spike_time_crosscorrelation_func(st1,st2New,myHist,min_sec,max_sec,bin_size_sec)
        
        return (myHist,myRange)
    
    
    def refractory_period_ratio(self, bin_size_sec=0.0005, min_sec=0.0, max_sec=0.03,refractory_length_sec=0.002,outside_refractory_min_sec=0.004):
        """
        Calculate a ratio between the number of spikes within the refractory period and those outside. 
        A spike-time autocorrelation is calculate and the mean number of spikes within the refractory period is devided by the mean number of spikes outside of it.
        
        The function calls spike_time_autocorrelation to construct the spike-time autocorrelation.
        
        Arguments:
        bin_size_sec: bin size in the spike-time autocorrelation
        min_sec: minimum time in the spike-time autocorrelation
        max_sec: maximum time in the spike-time autocorrelation
        refractory_length_sec: length of the refractory period in seconds
        outside_refractory_min_sec: time from which we are clearly outside the refractory period
        
        Return
        Refractory period ratio
        
        """
        self.spike_time_autocorrelation(bin_size_sec=bin_size_sec, min_sec=min_sec, max_sec=max_sec)
        timestamp =self.st_autocorrelation_histogram[1][1:] # larger edge of each bin
        meanRefractory = self.st_autocorrelation_histogram[0][np.logical_and(timestamp>0,timestamp<=refractory_length_sec)].mean()
        meanOutside = self.st_autocorrelation_histogram[0][timestamp>outside_refractory_min_sec].mean()
        
        if meanOutside ==0 :
            return np.nan
        else:
            return meanRefractory/meanOutside
        
            <|MERGE_RESOLUTION|>--- conflicted
+++ resolved
@@ -392,11 +392,6 @@
         else:
             bins = np.arange(np.min(self.intervals.inter)+shift_start_time, np.max(self.intervals.inter)+bin_size_sec, bin_size_sec)
         
-<<<<<<< HEAD
-        #print("bins[0]:",bins[0], "bins[-1]:",bins[-1])
-        
-=======
->>>>>>> 0bf61b0a
         #plt.hist(np.append(np.diff(bins),bin_size_sec+0.1),bins=50)
         #plt.title("bins in spike_train")
         #plt.show()
@@ -410,20 +405,10 @@
         
         # we need to remove the time bins that are not in the intervals
         mid = self.mid_point_from_edges(edges)
-<<<<<<< HEAD
-        #print("mid[0]: {:.4f}, mid[-1]: {:.4f}".format(mid[0],mid[-1]))
-        #print("self.intervals.inter", self.intervals.inter)
-        
-        #print("mid[0]>=self.intervals.inter[0,0]:",mid[0]>=self.intervals.inter[0,0])
-        
-        keep=self.intervals.is_within_intervals(mid,include_ties=True) # I changed to true
-        
-        #print("keep[0]:",keep[0])
-        
-=======
-        keep=self.intervals.is_within_intervals(mid,include_ties=False)
+
+        keep=self.intervals.is_within_intervals(mid,include_ties=True)
                 
->>>>>>> 0bf61b0a
+
         if outside_interval_solution == "remove":    
             self.ifr = ifr[keep],count[keep],mid[keep]    
         elif outside_interval_solution == "nan":
@@ -433,13 +418,7 @@
         else:
             print("invalid value for argument outside_interval_solution")
             raise ValueError("set outside_interval_solution to remove or nan")
-<<<<<<< HEAD
-        
-        #print("First mid value of ifr: ", self.ifr[2][0:10])
-        
-=======
-            
->>>>>>> 0bf61b0a
+
         self.ifr_rate = 1/bin_size_sec
         self.ifr_bin_size_sec= bin_size_sec
                 
