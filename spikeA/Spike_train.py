"""
File containing the definition of the Spike_train class
"""
import numpy as np
import pandas as pd
from scipy.stats import poisson
from spikeA.Intervals import Intervals
from scipy.ndimage import gaussian_filter1d
from scipy import signal
import matplotlib.pyplot as plt 

class Spike_train:
    """
    Class representing the spikes recorded from one neuron.
    
    The class does the analysis of spike train. A spike train is defined as the spike in time emitted by a single neuron
    
    The time values of the spike trains are in seconds.
    
    Attributes:
    
    name: name for the spike train
    st: 1d numpy arrays containing the spike time a neuron. The time is in seconds.
    ifr: 1d numpy array containing the instantaneous firing rate of the neuron
    isi: 1d numpy array containing the inter-spike intervals between subsequent spikes
    
    sta: 1d numpy array containing the spike-time autocorrelation of the neuron
    m_rate: mean firing rate of the neuron

    Methods:
    n_spikes(): return the number of spikes of the neuron
    mean_firing_rate(): return the mean firing rate of the neuron
    inter_spike_intervals(): calculate the inter-spike intervals of the neuron
    instantaneous_firing_rate(): calculate the instantaneous firing rate in time
    """
    def __init__(self,name=None, sampling_rate = 20000, st = None):
        """
        Constructor of the Spike_train class

        Arguments:
        name: Name for the Spike_train object
        sampling_rate: sampling rate of recording. This is used when you want the sample value of spikes
        st: 1d numpy array with the spike time of one neuron. The values you pass in should be in seconds.
        """      

        # assign argument of function to the object attributes
        self.name = name
        self.sampling_rate = sampling_rate
        
        # if a spike train was passed to the constructor, set the spike train
        if st is not None:
            self.set_spike_train(st=st)
        else:
            self.st = None # we can use this to know if st has been set or not (whether it is None or none)
            
    
    def set_spike_train(self,st):
        """
        Set the st and sampling_rate attribute of the Spike_train object
        
        Arguments
        st: 1D numpy array containing spike times in seconds 
        """
        # check that st is a numpy array of 1 dimension
        if not isinstance(st, np.ndarray):
            raise TypeError("st argument of the Spike_time constructor should be a numpy.ndarray but was {}".format(type(st)))
        if st.ndim != 1: # it should be one neuron so one dimention
            raise ValueError("st arguemnt of the Spike_time constructor should be a numpy array with 1 dimension but had {}".format(st.ndim))
            
        self.st = st
        
        print("Spike_train, name: {}, number of spikes {}, first: {}, last: {}".format(self.name, self.st.shape[0],self.st.min(),self.st.max()))
        
        
        # set default time intervals from 0 to just after the last spike
        self.intervals = Intervals(inter=np.array([[0,self.st.max()+1/self.sampling_rate]]),
                                           sampling_rate=self.sampling_rate)
        
       
        print("Total interval time: {} sec".format(self.intervals.total_interval_duration_seconds()))
        
        
    def generate_poisson_spike_train(self,rate_hz=20, sampling_rate=20000, length_sec=2):
        """
        Generate a spike train from a random poisson distribution
        
        Arguments
        rate_hz: Firing rate of the spike train
        sampling_Rate: sampling rate for the poisson process
        length_sec: length of the spike train (sampling process in the poisson distribution)
        
        Results are stored in self.st
        """
        # check that sampling_rate value makes sense
        if sampling_rate <= 0 or sampling_rate > 100000:
            raise ValueError("sampling_rate arguemnt of the Spike_time constructor should be larger than 0 and smaller than 100000 but was {}".format(sampling_rate))
        # check that sampling_rate value makes sense
        if rate_hz < 0:
            raise ValueError("rate_hz argument of Spike_train.generate_poisson_spike_train() should not be negative but was {}".format(rate_hz))
        if length_sec < 0:
            raise ValueError("length_sec argument of Spike_train.generate_poisson_spike_train() should not be negative but was {}".format(length_sec))
        
        # variables to sample the poisson distribution
        length = sampling_rate*length_sec
        mu = rate_hz/sampling_rate # rate for each sample from the poisson distribution
        st = np.nonzero(poisson.rvs(mu, size=length))[0] # np.nonzero returns a tuple of arrays, we get the first element of the tuple
       
        st = st/sampling_rate # to get the time in seconds
       
        self.set_spike_train(st = st)
        
        
    def generate_modulated_poisson_spike_train(self,rate_hz=50, sampling_rate=20000, length_sec=2,modulation_hz = 10, modulation_depth = 1,min_rate_bins_per_cycle=10,phase_shift=0):
        """
        Generate a spike train from a random poisson distribution in which the firing rate to follow a sine wave
        
        This can be used to test the method calculating a power spectrum from the instantaenous firing rate.
        
        Arguments
        rate_hz: Firing rate of the spike train
        sampling_Rate: sampling rate for the poisson process
        length_sec: length of the spike train (sampling process in the poisson distribution)
        modulation_hz: frequency of the modulation
        modulation_depth: depth of the firing rate modulation by the sine wave, 1 = will go from rate_hz*0 to rate_hz*2, 0.5 = will go from rate_hz*0.5 to rate_hz*1.5
        bins_per_cycle: how many times we are changing the firing rate frequency per cycle.
        phase_shift: to shift the phase of the modulation, 0 = no shift, np.pi/2 = 90 degree shift, np.pi = 180 degree shift.
        
        Results are stored in self.st
        """   
        
        # check that sampling_rate value makes sense
        if sampling_rate <= 0 or sampling_rate > 100000:
            raise ValueError("sampling_rate arguemnt of the Spike_time constructor should be larger than 0 and smaller than 100000 but was {}".format(sampling_rate))
        # check that sampling_rate value makes sense
        if rate_hz < 0:
            raise ValueError("rate_hz argument of Spike_train.generate_poisson_spike_train() should not be negative but was {}".format(rate_hz))
        if length_sec < 0:
            raise ValueError("length_sec argument of Spike_train.generate_poisson_spike_train() should not be negative but was {}".format(length_sec))
        if sampling_rate < modulation_hz*min_rate_bins_per_cycle :
            raise ValueError("sampling_rate is too low for the modulation frequency")
        if modulation_depth > 1:
            print("modulation_depth in generate_modulated_poisson_spike_train() should not be larger than 1, value set to 1")
            modulation_depth=1
        if modulation_depth < 0:
            print("modulation_depth in generate_modulated_poisson_spike_train() should not be negative, value set to 0")
            modulation_depth=0

        # how many samples per cycles
        samples_per_cycle = sampling_rate/modulation_hz
        # how many cycles in the spike train
        n_cycles = length_sec*modulation_hz
        
        # calculate the rate for all the samples within a cycle
        rates = (np.sin(np.arange(0,2*np.pi,2*np.pi/samples_per_cycle)+phase_shift) *modulation_depth+1)*rate_hz

        # sample from poisson distribution using our array of rates, stack the list of array into a matrix, then flatten matrix to 1D array
        res = np.stack([ poisson.rvs(r/sampling_rate,size=n_cycles) for r in rates]).flatten('F')

        # go from an array of 0 and 1 to an array with the spike times
        # note that we are throwing away spikes if there are more than one per sample!
        st = np.nonzero(res)[0]
        st= st/sampling_rate
        self.set_spike_train(st = st)
        
    def n_spikes(self):
        """
        Return the number of spikes of the cluster
        """
        if self.st is None:
            raise ValueError("set the spike train before using Spike_train.n_spike()")
        return self.st.shape[0]
    
    def mean_firing_rate(self):
        """
        Calculate the mean firing rate (number of spikes / sec) of each cluster
        Use the total time in seconds from self.intervals

        Return the mean firing rate
        """
        if self.st is None:
            raise ValueError("set the spike train before using Spike_train.mean_firing_rate()")
        return self.n_spikes() / self.intervals.total_interval_duration_seconds()
        
    def inter_spike_intervals(self):
        """
        Calculate the inter spike intervals

        The results are stored in a 1D numpy called self.isi
        self.isi should have a length of len(self.st) -1
        
        Return
        The results is stored in self.isi
        """
        if self.st is None:
            raise ValueError("set the spike train before using Spike_train.inter_spike_intervals()")
        self.isi = np.diff(self.st)
        
    def inter_spike_intervals_histogram(self, bin_size_ms=5,max_time_ms=500, density= False):
        """
        Calculate an inter spike interval histogram
        Save in self.isi_histogram
        
        Return
        The results are stored in self.isi_histogram, which is the output of np.histogram
        """
        self.inter_spike_intervals()
        isi_ms = self.isi*1000
        self.isi_histogram = np.histogram(isi_ms, bins= np.arange(0,max_time_ms+bin_size_ms,bin_size_ms),density= density)
        self.isi_histogram_density = density
    
    def inter_spike_interval_histogram_plot(self, plot_type = "line"):
        """
        Plot the inter spike interval histogram using matplotlib

        Call this method by self.inter_spike_interval_histogram_plot()
        """
        if self.isi_histogram is None:
            raise ValueError("please run inter_spike_intervals_histogram() before inter_spike_interval_histogram_plot() ")  
        
        x = self.isi_histogram[1]
        diff = x[1] - x[0]
        median = diff/2
        
        timestamp = x[:-1] + median    
    
        if plot_type == "bar":
            plt.bar(timestamp, self.isi_histogram[0], width = diff) 
        else:
            plt.plot(timestamp, self.isi_histogram[0])

        plt.xlabel("ms")
        
        if self.isi_histogram_density is True:
            plt.ylabel("density")
        else:
            plt.ylabel("Count")
            
        #pass

    
    def instantaneous_firing_rate(self,bin_size_ms = 1, sigma = 1):
        """
        Calculate the instantaneous firing rate. This is the firing rate of the neuron over time.

        The spikes are counted in equal sized time windows. (histogram)
        Then the spike count array is smooth with a gaussian kernel. (convolution)
        The result is a tuple containing the ifr, count and edges. These are 1D numpy arrays
        """    
        st_ms=self.st*1000
        count, edges = np.histogram(st_ms, bins = np.arange(0, self.intervals.total_interval_duration_seconds() * 1000+bin_size_ms, bin_size_ms))
        
        # from spike count to rate 
        hz = count / (bin_size_ms / 1000)
        
        ifr = gaussian_filter1d(hz.astype(np.float32), sigma = sigma)
        
        self.ifr = ifr,count,edges
        self.ifr_rate = 1000/bin_size_ms
        self.ifr_bin_size_ms= bin_size_ms
                
      
    def instantaneous_firing_rate_autocorrelation(self, normed= False, max_lag_ms= 200):
        """
        Calculate the autocorrelation of the instantaneous firing rate array (self.isi)
        
        Save the results in self.ifr_autocorrelation
        """
        res= np.correlate(self.ifr[0],self.ifr[0],mode='full')
        maxlag= max_lag_ms/self.ifr_bin_size_ms
        res= res[int(res.size/2-maxlag):int(res.size/2+maxlag)]
        if normed== False:
            self.ifr_autocorrelation= res
        else: 
            self.ifr_autocorrelation= res/np.max(res)
        
<<<<<<< HEAD
    def instantaneous_firing_rate_autocorrelation_plot(self,timewindow=None):
        if timewindow== None:
            plt.plot(self.ifr_autocorrelation)
        else:
            plt.plot(np.arange(-timewindow,timewindow,1),self.ifr_autocorrelation)
                
    def instantaneous_firing_rate_power_spectrum(self):
=======
    def instantaneous_firing_rate_power_spectrum(self, nfft = None, scaling = "density"):
>>>>>>> aca3cc7c4977d562c4348d88936990860375d3e2
        """
        Calculate the power spectrum of the instantaneous firing rate array (self.ifr)
        
        Save the results in self.ifr_power_spectrum
        """
<<<<<<< HEAD
        f, ps = signal.periodogram(self.ifr[0],fs=self.ifr_rate)
        self.ifr_power_spectrum = f, ps
    
    def instantaneous_firing_rate_crosscorelation(self,spike2=None,normed= False, max_lag_ms= 200):
        
        if spike2 is None:
            spike2 = Spike_train(name= "spike2", sampling_rate= 20000,st=np.arange(0,10000))
        
        spike2.set_spike_train(spike2.st)
        spike2.inter_spike_intervals()
        spike2.instantaneous_firing_rate()
        
        if normed== False:  
            res= np.correlate(self.ifr[0],spike2.ifr[0],mode='full')
            maxlag= max_lag_ms/self.ifr_bin_size_ms
            res= res[int(res.size/2-maxlag):int(res.size/2+maxlag)]
            self.ifr_crosscorrelation=res
        elif normed==True:
            self.ifr_corsscorrelation= res/np.max(res)
            
    def instantaneous_firing_rate_crosscorelation_plot(self,timewindow=None):
        
        if timewindow== None:
            plt.plot(self.ifr_crosscorrelation)
        else:
            plt.plot(np.arange(-timewindow,timewindow,1),self.ifr_crosscorrelation)
        
=======
        if self.ifr is None:
            raise ValueError("Please run the instantaneous_firing_rate() first")
        
        f, psd = signal.periodogram(self.ifr[0],fs=self.ifr_rate, nfft = nfft)
        self.ifr_power_spectrum = f, psd
  
        
    def instantaneous_firing_rate_power_spectrum_plot(self):
        """
        Plot the power spectrum of the instantaneous firing rate (self.ifr_power_spectrum)
        
        """
        if self.ifr_power_spectrum is None:
            print("Need to run instantaneous_firing_rate_power_spectrum first")
            
        plt.plot(self.ifr_power_spectrum[0], self.ifr_power_spectrum[1])
        plt.xlabel("Hz")
        plt.ylabel("PSD (s**2/Hz)")
        
    def spike_time_autocorrelation(self,bin_size_ms=0.5,range_ms=300,max_possible_rate_hz = 500):
        """
        This function calculate the spike-time autocorrelation by comparing the inter-spike intervals between all possible pair of spikes that fall in the 0-range_ms. 
        Each spike is treated in turn as the reference spike.
        The intervals between the reference spike and the subsequent spikes are calculated and binned in an histogram.
        It only calculates time intervals between the reference spike and spikes that occurred later in time.
        
        To avoid for loops, we will use stride_trick
        
        Arguments
        bin_size_ms: bin size of the histogram
        range_ms: range of the histogram
        max_possible_rate_hz: value used to set how many spikes will be checked after the reference spike
        
        Return
        The np.histogram is stored in self.st_autocorrelation_histogram
        """        
        spike_seq_length= int(max_possible_rate_hz*range_ms/1000)
        last_spike = self.st[-1]

        # the calculation uses matrix operation that my take a lot of RAM if we have many spikes
        # and a large range_ms
        if range_ms > 1000:
            print("range_ms is larger than 1000, this will use a lot of RAM")

        # check RAM usage needed
        RAM_needed_MB = self.st.shape[0]*spike_seq_length*self.st.itemsize/1000000
        print("RAM needed: {} MB".format(RAM_needed_MB))

        if RAM_needed_MB > 8000:
            "The spike_time_autocorrelation() method needs {} MB of RAM".format(RAM_needed_MB)


        # we need to add fake spikes at the end of our st vector, these spikes will fall outside of range considered
        # fake spikes are padding the st array so that every spikes can be used as a reference spike, stride trick
        padding_array = np.linspace(last_spike+range_ms+1,last_spike+range_ms+1+
                                    ((range_ms+1)/1000)*spike_seq_length,spike_seq_length-1,endpoint=False)
        st_padded = np.concatenate([self.st,padding_array])

        # clever trick to consider each spike as a reference spike.
        # we create a matrix, where each row has a different reference spike placed in the first column
        res=np.lib.stride_tricks.as_strided(x = st_padded, 
                                            shape = (self.st.shape[0],spike_seq_length),
                                            strides = (st_padded.itemsize,st_padded.itemsize ))

        # by subtracting the values of first column to other columns, we get the time difference to reference spike
        # np.newaxis is needed so that the broadcast works
        res1 = res[:]-res[:,0,np.newaxis]

        # we remove the first column (always 0), and transform sec into ms
        res1 = res1[:,1:]*1000
        
        # check that for every reference spike, we had enough spikes to cover the range of the histogram 
        min_largest_isi = np.min(res1[:,-1])
        if min_largest_isi < range_ms :
            print("min of largest isi for reference spikess: {}, should be larger than {}".format(min_largest_isi,range_ms))
            print("We are probably missing some inter-spikes intervals in spike_time_autocorrelation()")
            print("Considered increasing the value of max_possible_rate_hz")
                  
        #print("max_possible_rate_hz: {}, spike_seq_length: {}".format(max_possible_rate_hz,spike_seq_length))
        #print("last_spike: {}".format(last_spike))
       
        # save the results in self.st_autocorrelation_histogram
        self.st_autocorrelation_histogram = np.histogram(res1,np.arange(0,range_ms+bin_size_ms,bin_size_ms))
>>>>>>> aca3cc7c4977d562c4348d88936990860375d3e2<|MERGE_RESOLUTION|>--- conflicted
+++ resolved
@@ -273,23 +273,21 @@
         else: 
             self.ifr_autocorrelation= res/np.max(res)
         
-<<<<<<< HEAD
+
     def instantaneous_firing_rate_autocorrelation_plot(self,timewindow=None):
         if timewindow== None:
             plt.plot(self.ifr_autocorrelation)
         else:
             plt.plot(np.arange(-timewindow,timewindow,1),self.ifr_autocorrelation)
                 
-    def instantaneous_firing_rate_power_spectrum(self):
-=======
+                
     def instantaneous_firing_rate_power_spectrum(self, nfft = None, scaling = "density"):
->>>>>>> aca3cc7c4977d562c4348d88936990860375d3e2
         """
         Calculate the power spectrum of the instantaneous firing rate array (self.ifr)
         
         Save the results in self.ifr_power_spectrum
         """
-<<<<<<< HEAD
+
         f, ps = signal.periodogram(self.ifr[0],fs=self.ifr_rate)
         self.ifr_power_spectrum = f, ps
     
@@ -317,7 +315,7 @@
         else:
             plt.plot(np.arange(-timewindow,timewindow,1),self.ifr_crosscorrelation)
         
-=======
+
         if self.ifr is None:
             raise ValueError("Please run the instantaneous_firing_rate() first")
         
@@ -401,4 +399,3 @@
        
         # save the results in self.st_autocorrelation_histogram
         self.st_autocorrelation_histogram = np.histogram(res1,np.arange(0,range_ms+bin_size_ms,bin_size_ms))
->>>>>>> aca3cc7c4977d562c4348d88936990860375d3e2