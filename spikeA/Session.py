import os.path
import os
import pandas as pd
import numpy as np
from datetime import datetime
from spikeA.Dat_file_reader import Dat_file_reader
from spikeA.Intervals import Intervals
import pickle
import warnings


class Session:
    """
    Class containing information about a recording session.
    
    This class is very generic and should work with all types of recording sessions.
    
    We will derive more specific classes from it that will deal with the more specific stuff (klustakwik and kilosort sessions).
    
    Attributes:
        name: Name of the session. Usually used as the beginning of the file names. Format should be subject-date-time
        path: Directory path of the data for this session.
        subject: Name of the subect. This assumes that the session name is in the format subject-date-time
        session_date_time: Datetime of the session. This assumes that the session name is in the format subject-date-time
        file_base: path + name
        
    Methods:
        
    """
    def __init__(self,name, path):
        self.set_name_and_directories(name, path)
#        self.find_session_data_type()
        
    def set_name_and_directories(self,name,path):
        """
        Method to set the name and path of the Session object
        """
        self.name = name
        self.path = os.path.normpath(path)
        self.subject = self.name.split("-")[0]
        self.session_dat_time = datetime.strptime(self.name.split("-")[1]+self.name.split("-")[2], '%d%m%Y%H%M')
        self.fileBase = self.path+"/"+name
        
        if not os.path.isdir(self.path):
            raise IOError("{} is not a directory".format(self.path))
        
        return
    
    def get_name(self):
        """
        Method to get the folder name in which session is stored (can deviate from the 'name' prefix when several sessions exist for the same date)
        """
        return self.path.strip('/').split('/')[-1]
    

    def session_environment_trial_data_frame(self):
        """
        Method to get the trial time as a pandas DataFrame. 
        Compare to using self.desen, it merges adjacent trials in time that are in the same environment.
        For examples: circ80 circ80 rest autopi autopi rest circ80 becomes circ80 rest autopi rest circ80

        You can use it to get the intervals in a given environment if you want adjacent trials in the same environment to be merged.
        
        Returns 
        pandas DataFrame with session, environment, no, trialCode, startTime, endTime and duration columns
        """
        envSeen = []
        envList = []
        trialCodeList = []
        envCountList = []
        envDuration = []
        start = []
        end = []
        prevEnv = ""
        prevIndex = -1
        for i, env in enumerate(self.desen):
            if env != prevEnv: # we have a new environment

                index = envSeen.count(env)
                trialCodeList.append(env+"_{}".format(index))

                envList.append(env)
                envCountList.append(index)

                envDuration.append(self.trial_intervals.inter[i][1]-self.trial_intervals.inter[i][0])
                prevEnv=env
                envSeen.append(env)
                start.append(self.trial_intervals.inter[i][0])
                end.append(self.trial_intervals.inter[i][1])
            else : 
                envDuration[-1]= envDuration[-1]+self.trial_intervals.inter[i][1]-self.trial_intervals.inter[i][0]
                end[-1] = self.trial_intervals.inter[i][1]


        return pd.DataFrame({"session":self.name,
                             "environment": envList,
                             "no": envCountList,
                             "trialCode": trialCodeList,
                             "startTime": start,
                             "endTime": end,
                             "duration": envDuration})
    
    def __str__(self): 
        return  str(self.__class__) + '\n' + '\n'.join((str(item) + ' = ' + str(self.__dict__[item]) for item in self.__dict__))
   
        
        
        
class Klustakwik_session(Session):
    """
    Class containing information about a recording session in which tetrodes were used with Klustakwik
    
    Attributes:
        n_channels: Number of channels
        n_tetrodes: Number of tetrodes
        clustered: Boolean indicating whether the session is clustered (is there a main clu file)
        tetrode_locations: List of brain region, one per tetrodes
        dat_files: List of dat files
        trial_df: pandas data frame with information about the trials (trial_name,environment,start_sample,end_sample,duration_sec)
    
    Methods
        load_parameters_from_files()
    
    Usage:
        path="/home/kevin/Documents/data/perez_session/jp5520-26092015-0108"
        name="jp5520-26092015-0108"
        ts = TetrodeSession(name,path)
        print("This is the .par file: ", ts.file_names["par"])
        ts.load_parameters_from_files()
    
    """
    def __init__(self,name,path):
        super().__init__(name, path) # call Session constructor
        
        # get a dictionnary containing the files with the session configuration
        self.file_names = {"par":self.fileBase +".par",
                          "desen":self.fileBase +".desen",
                          "desel":self.fileBase +".desel",
                           "stimulation":self.fileBase + ".stimulation",
                          "sampling_rate":self.fileBase +".sampling_rate_dat",
                          "clu": self.fileBase + ".clu",
                          "res": self.fileBase + ".res",
                          "px_per_cm": self.fileBase + ".px_per_cm"}
        
    
    def load_parameters_from_files(self):
        """
        Function to read session parameters from configuration files
        
        """
        
        ## check that the directory exists
        if not os.path.isdir(self.path):
            raise IOError("directory {} does not exist".format(self.path))
    
        # check if the par file is there
        if not os.path.isfile(self.file_names["par"]):
            raise ValueError("{} file not found".format(self.file_names["par"]))                  
        df = open(self.file_names["par"]).read().split('\n')       
        
        # read the number of channels
        self.n_channels = int(df[0].split(' ')[0])
        
        # read the number of tetrodes
        self.n_tetrodes = int(df[2].split(' ')[0])
        
        # create a dictionary with the channels for each tetrode
        tmp = df[3:int(self.n_tetrodes)+3]
        tetrode_channels = [list(map(int, tmp[i].split(' ')))[1:] for i in range(0, len(tmp))]
        self.tetrode_channels = {}
        for i in range(self.n_tetrodes):
            self.tetrode_channels['Tet_'+str(i)] = tetrode_channels[i]
        
        # read the number of trials
        self.n_trials = int(df[int(self.n_tetrodes)+3])
        
        # get a list of trial names
        self.trial_names = df[self.n_tetrodes+4:self.n_tetrodes+4+self.n_trials]
        
        # check if the desen file is there
        if not os.path.isfile(self.file_names["desen"]):
            raise ValueError("{} file not found".format(self.file_names["desen"]))
            
        # read the desen file
        self.desen = open(self.file_names["desen"]).read().split('\n')[:-1]
        
        # check if the desel file is there
        if not os.path.isfile(self.file_names["desel"]):
            raise ValueError("{} file not found".format(self.file_names["desel"]))
            
        # read the desel file
        desel = open(self.file_names["desel"]).read().split('\n')[:-1]
        if len(desel) == self.n_tetrodes:
            self.desel = desel
        else:
            raise ValueError("{}, length of desel is not matching the number of tetrodes".format(self.name))
            
        # check if the sampling_rate file is there
        if not os.path.isfile(self.file_names["sampling_rate"]):
            raise ValueError("{} file not found".format(self.file_names["sampling_rate"]))
        self.sampling_rate = int(open(self.file_names["sampling_rate"]).read().split('\n')[0])
        
        # check if the px_per_cm file is there
        if not os.path.isfile(self.file_names["px_per_cm"]):
            raise ValueError("{} file not found".format(self.file_names["px_per_cm"]))
        self.px_per_cm = float(open(self.file_names["px_per_cm"]).read().split('\n')[0])
        
        self.dat_file_names = [self.path+"/"+t+".dat" for t in self.trial_names]
        df = Dat_file_reader(file_names=self.dat_file_names,n_channels = self.n_channels)
        inter = df.get_file_intervals_in_seconds()
        self.trial_intervals = Intervals(inter)
        
        
        # code that was in the constructor that was moved here
        # it was not documented...
        myPath = self.path+'/'
        cluFiles = [myPath + f for f in os.listdir(myPath) if f.endswith('.clu.', 0, 25) & ~f.endswith('.bk')]
        cluFiles.sort()
        cluFiles
        self.tetrode_index = {}
        cell_index = 2

        for index, filename in enumerate(cluFiles):
            Tet = 'Tet_' + filename.split('/')[-1].split('.')[-1]
            nCell = int(open(filename).readline().split('\n')[0])-1
            if nCell != 0:
                cell_id = range(cell_index, cell_index + nCell)
            elif nCell == 0:
                cell_id = range(0,0)
            self.tetrode_index[Tet] = cell_id
            cell_index = cell_index + nCell
        
        
        
        
        
    def __str__(self): 
        return  str(self.__class__) + '\n' + '\n'.join((str(item) + ' = ' + str(self.__dict__[item]) for item in self.__dict__))




class Kilosort_session(Session):
    """
    Class containing information about a recording session processed with Kilosort.
    
    The files and format expected are described here:
    https://phy.readthedocs.io/en/latest/sorting_user_guide/
    
    Attributes:
        n_channels: Number of channels
        n_shanks: Number of shanks
        dat_files: List of dat files
        trial_df: pandas data frame with information about the trials (trial_name,environment,start_sample,end_sample,duration_sec)
        dat_file_names
        trial_intervals: spikeA.Intervals for each .dat file (or trial)
         
    Methods
        load_parameters_from_files()
    
    Usage:
        path="/home/kevin/Documents/data/perez_session/jp5520-26092015-0108"
        name="jp5520-26092015-0108"
        ks = KilosortSession(name,path)
        print("This is the config.py file: ", ks.file_names["config"])
        ks.load_parameters_from_files()
    """
    
    def __init__(self,name,path):
        super().__init__(name, path) # call Session constructor
        
        # get a dictionnary containing the files with the session configuration
        self.file_names = { # files used in the Allen lab
                            "par":self.fileBase +".par",
                            "desen":self.fileBase +".desen",
                            "desel":self.fileBase +".desel",
                            "sampling_rate":self.fileBase +".sampling_rate_dat",
                            "stimulation":self.fileBase +".stimulation",
                            "px_per_cm": self.fileBase + ".px_per_cm",
                            "setup": self.fileBase + ".setup",
                            "environmentFamiliarity": self.fileBase + ".environmentFamiliarity",
                           # files created by kilosort
                            "params": self.path +"/params.py",
                            "amplitudes": self.path +"/amplitudes.npy",
                            "channel_map": self.path +"/channel_map.npy",
                           "channel_positions": self.path +"/channel_positions.npy",
                           "pc_features": self.path +"/pc_features.npy",
                           "pc_feature_ind": self.path +"/pc_feature_ind.npy",
                           "spike_templates": self.path +"/spike_templates.npy",
                           "templates": self.path +"/templates.npy",
                           "spike_times": self.path +"/spike_times.npy",
                           "spike_clusters": self.path +"/spike_clusters.npy",
                           "cluster_group": self.path +"/cluster_group.tsv"}
    
    def load_parameters_from_files(self, ignore_params=False):
        """
        Function to read session parameters from configuration files.
        
        The names of the files are in the self.file_names dictionary.
        
        Arguments:
        ignore_params: If True, it will not get information from the self.file_names["params"]. This can be used if the session is not clustered yet.
        """
        
        ## check that the directory exists
        if not os.path.isdir(self.path):
            raise IOError("directory {} does not exist".format(self.path))
    
        
        ## read the params file (if not ignored, then only n_channels and sampling_rate will be read from other files, see below; anyway dat_dtype and dat_offset is not used)
        if not ignore_params:
            if not os.path.isfile(self.file_names["params"]):
                raise IOError("{} file not found".format(self.file_names["params"]))    
            f = open(self.file_names["params"], "r")
            c = f.read().replace('\'','').split('\n')
            f.close()
        
            self.n_channels = int(c[1].split(" = ")[1])
            self.dat_dtype = c[2].split(" = ")[1]
            self.dat_offset = int(c[3].split(" = ")[1])
            self.sampling_rate = float(c[4].split(" = ")[1])
            
        # get the trial names from the par file
        if not os.path.isfile(self.file_names["par"]):
            raise IOError("{} file not found".format(self.file_names["par"]))    
        f = open(self.file_names["par"], "r")
        c = f.read().split('\n')
        f.close()

        # read n_channels and sampling_rate from other files
        if ignore_params:
            # number of channels is also written in par file (do not read from params)
            self.n_channels = int(c[0].split()[0])
            # read the sampling_rate file
            if not os.path.isfile(self.file_names["sampling_rate"]):
                raise ValueError("{} file not found".format(self.file_names["sampling_rate"]))
            self.sampling_rate = int(open(self.file_names["sampling_rate"]).read().strip())


        to_skip = int(c[2].split()[0]) # = number of shanks, skip shank configuration
        self.n_shanks = to_skip
        self.n_trials = int(c[3+to_skip]) # read the number of trials, begins after shank channel list
        #print("n_trials",self.n_trials)
        self.trial_names = c[to_skip+4:to_skip+4+self.n_trials]
            
            
        # read the desen file
        if not os.path.isfile(self.file_names["desen"]):
            raise IOError("{} file not found".format(self.file_names["desen"]))
        self.desen = open(self.file_names["desen"]).read().strip().split('\n')
        
        # read the desel file 
        if not os.path.isfile(self.file_names["desel"]):
            raise IOError("{} file not found".format(self.file_names["desel"]))
        self.desel = open(self.file_names["desel"]).read().strip().split('\n')
        
        # read the stimulation file
        if not os.path.isfile(self.file_names["stimulation"]):
            raise IOError("{} file not found".format(self.file_names["stimulation"]))
        self.stimulation = open(self.file_names["stimulation"]).read().strip().split('\n')
        
        # read the setup file
        if not os.path.isfile(self.file_names["setup"]):
            raise IOError("{} file not found".format(self.file_names["setup"]))
        self.setup = open(self.file_names["setup"]).read().strip().split('\n')
        
        # read the environmentFamiliarity file
        if not os.path.isfile(self.file_names["environmentFamiliarity"]):
            raise IOError("{} file not found".format(self.file_names["environmentFamiliarity"]))
        self.environmentFamiliarity = open(self.file_names["environmentFamiliarity"]).read().strip().split('\n')
        
        # read the px_per_cm file
        if not os.path.isfile(self.file_names["px_per_cm"]):
            raise ValueError("{} file not found".format(self.file_names["px_per_cm"]))
        # self.px_per_cm = float(open(self.file_names["px_per_cm"]).read().split('\n')[0]) # for one value only
        px_per_cm = open(self.file_names["px_per_cm"]).read().strip().split('\n') # is an array with either length 1 or length = number of trials
        
        if len(px_per_cm)==1:
            self.px_per_cm = float(px_per_cm[0])
        elif len(px_per_cm)==self.n_trials:
            self.px_per_cm = np.array([ float(p) for p in px_per_cm ])
        else:
            raise ValueError("px_per_cm is invalid ({}), length must be either 1 or equal to number of trials ({})".format(len(px_per_cm),self.n_trials))
            
        #~ print("self.px_per_cm",type(self.px_per_cm),self.px_per_cm)
        

        # checks: these 4 files must have exactly one line for each trial, so that the length must match n_trials
        if len(self.desen) != self.n_trials:
            raise ValueError("{}: Length of desen is not matching the number of trials ({})".format(self.name,self.n_trials))
        if len(self.environmentFamiliarity) != self.n_trials:
            raise ValueError("{}: Length of environmentFamiliarity is not matching the number of trials ({})".format(self.name,self.n_trials))
        if len(self.setup) != self.n_trials:
            raise ValueError("{}: Length of setup is not matching the number of trials ({})".format(self.name,self.n_trials))
        if len(self.stimulation) != self.n_trials:
            raise ValueError("{}: Length of stimulation is not matching the number of trials ({})".format(self.name,self.n_trials))
            
        # check: the electrode configuration file must have one line per electrode, so that the length must match n_shanks
        if len(self.desel) != self.n_shanks:
            raise ValueError("{}: Length of desel is not matching the number of shanks".format(self.name))
        

        # dat file
        self.file_names["dat"] = [self.path+"/"+t+".dat" for t in self.trial_names]
        # self.dat_file_names is depreciated, use self.file_names["dat"] instead

        # we need to get the time offset of each trial of the session
        # if we already have a file for it, use the file, otherwise get it from the .dat files.
        fn = os.path.join(self.path, "sessionIntervals.npy")
        self.file_names["dat"] = [self.path+"/"+t+".dat" for t in self.trial_names]
        # self.dat_file_names is depreciated, use self.file_names["dat"] instead
        self.dat_file_names = [self.path+"/"+t+".dat" for t in self.trial_names]

        if os.path.exists(fn): # the file is there
            inter = np.load(fn, allow_pickle=True)
            #print(type(inter))
            
        else: # the file is not there
<<<<<<< HEAD
=======
            self.dat_file_names = [self.path+"/"+t+".dat" for t in self.trial_names]
>>>>>>> 17586cb0
            df = Dat_file_reader(file_names=self.dat_file_names,n_channels = self.n_channels)
            inter = df.get_file_intervals_in_seconds()
            np.save(fn, inter) # save into a file for next time
        # set the trial intervals    
        self.trial_intervals = Intervals(inter)
        
        # load times collected externally
        times_fn = self.fileBase + ".times.npy"
        times_fn_alt = self.path + "/times.npy"
        if os.path.isfile(times_fn):
            self.file_names["log_times"] = times_fn
            self.log_times = np.load(times_fn)
        elif os.path.isfile(times_fn_alt):
            self.file_names["log_times"] = times_fn_alt
            self.log_times = np.load(times_fn_alt)
        else:
            self.log_times = np.array([])

   
    ############
    ############ The code below does not really belong to the session class. It would make more sense to have this in the spike_wafeform class as it deals with spike waveforms.
    ############
        
    ##
    # Template Waveforms
    # - there exists for each template waveforms for each channel (see shape of self.templates = templates,timepoints,channels)
        
    def load_waveforms(self,verbose=False):
        """
        load the template waveforms from kilosorted files in that session
        """
        # load the template waveforms (3 dimensional array)
        ## for each template (wv_templates) there is a for each channel (wv_channels) the voltage for some sample time (wv_timepoints)
        self.templates = np.load(self.file_names["templates"])
        #print("templates.shape",self.templates.shape)
        wv_templates, wv_timepoints, wv_channels = self.templates.shape
        if verbose:
            print("Templates:",wv_templates, ", timepoints:",wv_timepoints, ", Channels:",wv_channels)
        self.wv_channels = wv_channels
        
        # load the channel mapping
        self.channel_map = np.load(self.file_names["channel_map"]).flatten()
        # load the channel positions
        self.channel_positions = np.load(self.file_names["channel_positions"])

        
    def get_waveform(self, tmp, channel):
        """
        get the template waveform of template $tmp in channel $channel
        Returns: ( mapped channel name, waveform of that template in that specific channel )
        """        
        template_waveforms = self.get_waveforms(tmp)
        return ( self.channel_map[channel] , template_waveforms[:,channel] )
        
    def get_waveforms(self, tmp):
        """
        get the template waveforms of template $tmp in all channels
        Returns: ( waveforms of that template )
        """
        if not (0 <= tmp < len(self.templates)):
            raise ValueError("invalid template: {} / templates: {}".format(tmp, len(self.templates)))
        
        template_waveforms = self.templates[tmp]
        return template_waveforms
    
    def get_waveform_from_cluster(self, clu, channel):
        """
        get the waveform of cluster $clu in channel $channel
        Returns: ( mapped channel name, waveform of that cluster in that specific channel (calculated as weighted average from spike split/merge procedure) )
        """        
        #~print("get_waveform_from_cluster",clu,", ch:",channel)
        templates, weights = self.decompose_cluster(clu)
        #~print("templates, weights =",dict(zip(templates, weights)))
        waveform = np.sum([ weight * self.get_waveform(template, channel)[1] for template, weight in zip(templates, weights) ], axis=0)
        #~print("waveform",waveform.shape)
        return ( self.channel_map[channel] , waveform )

    
    ##
    # conversion: Template -> Cluster
    # - find the difference in templates & clusters after Phy post-processing
    
    def load_templates_clusters(self,verbose=False):
        # spike templates
        self.st = np.load(self.file_names["spike_templates"]).flatten() # np.load(data_prefix + "spike_templates.npy")[:,0]
        # spike clusters
        self.sc = np.load(self.file_names["spike_clusters"]).flatten() # np.load(data_prefix + "spike_clusters.npy")
        # check
        if len(self.st) != len(self.sc):
            raise ValueError("the length of spike_templates and spike_clusters should be the same but are {} / {}".format(len(self.st),len(self.sc)))
        # set list with all cluster ids
        self.clusterids = np.unique(self.sc).flatten()
        if verbose:
            print("Loaded templates-clusters-map, spikes:", len(self.st),", clusters:",len(self.clusterids))

    # decompose cluster into templates
    def decompose_cluster(self, c):
        """
        phy split/merge leads to cluster = sum of templates. Function to decompose a cluster in its templates
        Returns: templates with its weights (proportion of number of spikes)
        """
        if not c in self.clusterids:
            raise ValueError("invalid cluster: {} from {} clusters".format(c,len(self.clusterids)))
        
        s_ind = np.where(self.sc==c) # get spikes associated to that cluster $c
        s_templates = self.st[s_ind] # get templates associated to these spikes
        # now you have: cluster -> spikes -> templates, and thus a mapping from the cluster $c to the templates on which the corresponding spikes were detected
        unique, counts = np.unique(s_templates, return_counts=True) # get the distribution of the templates from the cluster $c
        weights = counts / np.sum(counts) # normalize
        return unique, weights

    """
    # you could run this to decompose each cluster in its templates
    for c in np.unique(sc):  ## self.clusterids
        print("cluster:",c)
        unique, weights = decompose_cluster(c)
        print(dict(zip(unique, weights)))
        print("")
    """
    
    
    
    ##
    # Channel assignments
        
    def init_shanks(self,verbose=False):
        """
        loads the shanks from the channel positions
        """
        # get shanks (assume x coordinate in channel_position) of channels
        self.shanks_all = np.unique(self.channel_positions[:,0])
        if len(self.shanks_all) != self.n_shanks:
            raise ValueError("Error in number of shanks for {}! Check par/desel file (found {}) and kilosort/phy channel config (found {}).".format(self.name,self.n_shanks, len(self.shanks_all)))
        if verbose:
            print("Init shanks:", len(self.shanks_all))
            
            
    def get_channels_from_waveforms(self, waveforms, cnt = 5, method="ptp"):
        """
        get $cnt channels with highest peak-to-peak amplitude or sum of voltages (method) in the waveforms
        $waveforms is 2D array of shape timepoints,channels
        Returns: array with channel ids with highest amplitude of length $cnt
        """
        
        if method=="ptp":
            amps = np.ptp(waveforms,axis=0) # method peak-to-peak (get peak-to-peak amplitude for each channel)
        elif method=="sum":
            amps = np.sum(np.abs(waveforms),axis=0) # method sum of voltage
        else:
            raise ValueError("invalid method provided to get amplitudes")
        
        
        #~print("get_channels_from_waveforms",waveforms.shape)
        
        channel_amps = np.array([range(self.wv_channels), amps]).T # table: channel id, amplitude
        #~print("channel_amps",channel_amps.shape)
        channel_amps = np.flip(sorted(channel_amps, key=lambda x: x[1]), axis=0) # sort by amplitude, descending (flip axis 0)
        channels_with_highest_amp = channel_amps[:cnt,0] # select first $cnt channels
        channels = channels_with_highest_amp.astype(int) # integer list
        return(channels) # the enumerated (non-translated, i.e. not mapped) channel ids



    def get_channels_from_template(self, tmp, cnt = 5, method="ptp"):
        """
        get $cnt channels with highest peak-to-peak amplitude in template $tmp
        Returns: array with channel ids with highest amplitude of length $cnt
        """
        ## template -> waveforms -> channels
        
        # first, get the waveforms of that template
        template_waveforms = self.get_waveforms(tmp) # = self.templates[tmp]
        # second, get the channels of that waveform
        return self.get_channels_from_waveforms(template_waveforms, cnt, method)
    
    def get_waveforms_from_cluster(self, clu):
        """
        get waveforms on all channels from cluster $clu
        """
        # transpose the result to maintain the shape: shape of waveforms = timepoints * channels
        waveforms = np.transpose([ self.get_waveform_from_cluster(clu, channel)[1] for channel in range(self.wv_channels) ])
        return waveforms
    
    
    def get_channels_from_cluster(self, clu, cnt = 5, method="ptp"):
        """
        get $cnt channels with highest peak-to-peak amplitude in cluster $clu
        Returns: array with channel ids with highest amplitude of length $cnt
        (This is a key function in the entire analysis. It uses many other functions to first collect the cluster's waveform by the templates' waveforms)
        """
        ## cluster -> waveforms -> channels
        
        # first, get the waveforms of that cluster        
        #~print("get_channels_from_cluster",clu)
        cluster_waveforms = self.get_waveforms_from_cluster(clu)
        #~print("cluster_waveforms",cluster_waveforms.shape)
        #~print(cluster_waveforms)
        # second, get the channels of that waveform
        return self.get_channels_from_waveforms(cluster_waveforms, cnt, method)

    
    def get_active_shanks(self, channels):
        """
        get information about shanks with these channels
        returns: shanks by name, by index, electrode locations (should be unique, len==1)
        """
        active_shanks = np.unique(self.channel_positions[channels][:,0]) # list of active shanks (for each channel, get its shank, list every occuring shank once)
        shanks_arr = [ shank in active_shanks for shank in self.shanks_all ] # boolean list with the information if shank is active
        electrodes = list(np.unique(np.array(self.desel)[shanks_arr])) # filter relevant electrode location / where shanks_arr==1
        return shanks_arr, active_shanks, electrodes
    

    ##
    # Environments by and from Trials
    
    def en2details(self,en):
        """
        converts the environment string (like "sqr-70_black_cue-W") to shape, diameter, color, cue-card position of arena
        """
        
        if en=="sqr70":
            return ("square",70.,None,None)
        if en=="sqr100":
            return ("square",100.,None,None)
        if en=="circ80":
            return ("circle",80.,None,None)
        if en=="rb":
            return ("rb",25.,None,None)
        
        nones = [None]*100
        typ,color,cue, *_ = en.split('_',2) + nones
        if typ=="rb":
            typ_shape = "sqr"
            diam = 25 # default restbox length = 25cm
        else:
            typ_shape, typ_diam = typ.split('-',1)
            diam = float(typ_diam)

        shape_dict = {'sqr':'square', 'circ':'circle'}
        shape = shape_dict.get(typ_shape, "unknown")

        return shape,diam,color,cue
    
    
    def session_trials(self):
        return [ (tn,su,en,self.en2details(en),ef,iv) for tn,su,en,ef,iv in zip(self.trial_names, self.setup, self.desen, self.environmentFamiliarity, self.trial_intervals.inter) ]
    
        
        
    def __str__(self): 
        return  str(self.__class__) + '\n' + '\n'.join((str(item) + ' = ' + str(self.__dict__[item]) for item in self.__dict__))<|MERGE_RESOLUTION|>--- conflicted
+++ resolved
@@ -416,10 +416,9 @@
             #print(type(inter))
             
         else: # the file is not there
-<<<<<<< HEAD
-=======
+
             self.dat_file_names = [self.path+"/"+t+".dat" for t in self.trial_names]
->>>>>>> 17586cb0
+
             df = Dat_file_reader(file_names=self.dat_file_names,n_channels = self.n_channels)
             inter = df.get_file_intervals_in_seconds()
             np.save(fn, inter) # save into a file for next time
