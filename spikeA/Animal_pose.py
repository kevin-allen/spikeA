--- conflicted
+++ resolved
@@ -743,10 +743,7 @@
             # calculate distance to center
             dist = np.sqrt((self.pose[:,1]-center[0])**2 + (self.pose[:,2]-center[1])**2)
             # outside circle = np.nan
-<<<<<<< HEAD
             self.pose[dist>radius,1:7] = np.nan
-=======
-            self.pose[dist>radius,1:4] = np.nan
             
         # deal with square
         if shape == "square":
@@ -754,10 +751,9 @@
                 raise ValueError("set the radius argument")
             
             # set pixels outside square of length length np.nan
-            self.pose[self.pose[:,1]>center[0]+length/2,1:4]=np.nan
-            self.pose[self.pose[:,2]>center[1]+length/2,1:4]=np.nan
-            self.pose[self.pose[:,1]<(center[0]-length/2),1:4]=np.nan
-            self.pose[self.pose[:,2]<(center[1]-length/2),1:4]=np.nan
-
->>>>>>> b2109bd4
+            self.pose[self.pose[:,1]>center[0]+length/2,1:7]=np.nan
+            self.pose[self.pose[:,2]>center[1]+length/2,1:7]=np.nan
+            self.pose[self.pose[:,1]<(center[0]-length/2),1:7]=np.nan
+            self.pose[self.pose[:,2]<(center[1]-length/2),1:7]=np.nan
+
                              