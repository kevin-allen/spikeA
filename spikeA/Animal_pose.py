--- conflicted
+++ resolved
@@ -286,11 +286,10 @@
         
         
     
-<<<<<<< HEAD
+
     def pose_from_positrack_files(self,ses=None, ttl_pulse_channel=None, interpolation_frequency_hz = 50, extension= "positrack2"):
-=======
-    def pose_from_positrack_files(self,ses=None, ttl_pulse_channel=None, interpolation_frequency_hz = 50, extension="positrack"):
->>>>>>> 5378cf07
+
+
         """
         Method to calculute pose at fixed interval from a positrack file.
         
@@ -329,14 +328,7 @@
         # loop for trials
         for i,t in enumerate(self.ses.trial_names):
             dat_file_name = self.ses.path + "/" + t+".dat"
-<<<<<<< HEAD
-            if extension== "positrack": 
-                positrack_file_name = self.ses.path + "/" + t+".positrack"
-            elif extension == "positrack2":
-                positrack_file_name= self.ses.path + "/" + t +".positrack2"
-=======
             positrack_file_name = self.ses.path + "/" + t+"."+ extension
->>>>>>> 5378cf07
             print(dat_file_name)
             print(positrack_file_name)
 
@@ -352,14 +344,6 @@
             print("Number of ttl pulses detected: {}".format(ttl.shape[0]))
 
             # read the positrack file
-<<<<<<< HEAD
-            if extension== "positrack":
-                pt = pd.read_csv(positrack_file_name, delimiter=" ")
-            elif extension== "positrack2":
-                pt = pd.read_csv(positrack_file_name, delimiter=",")
-                
-                
-=======
             if extension=="positrack" :
                 pt = pd.read_csv(positrack_file_name, delimiter=" ")
             elif extension=="positrack2":
@@ -371,7 +355,6 @@
             else :
                 raise ValueError("extension not supported")
   
->>>>>>> 5378cf07
             print("Number of lines in positrack file: {}".format(pt.shape[0]))
             if ttl.shape[0] != pt.shape[0]:
                 print("alignment problem")
