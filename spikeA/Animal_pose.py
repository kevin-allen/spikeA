--- conflicted
+++ resolved
@@ -557,11 +557,7 @@
                           print("positrack process did not stop before the end of .dat file")
                 
                 # if there are just some ttl pulses missing from positrack, copy the last lines in the positrack file
-<<<<<<< HEAD
                 if extension =="positrack" and (len(pt) < len(ttl) < len(pt)+20):
-=======
-                if extension =="positrack" and (len(pt) < len(ttl) < len(pt)+250):
->>>>>>> 3c018d4e
                     original_positrack_file = self.ses.path + "/" + t+"o."+ extension
                     missing = len(ttl)-len(pt)
                     print("Missing lines:",missing)
